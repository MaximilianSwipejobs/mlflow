--- conflicted
+++ resolved
@@ -99,17 +99,10 @@
 
 ```python
 # Set a tag on a trace
-<<<<<<< HEAD
-mlflow.set_trace_tag(request_id=request_id, key="tag_key", value="tag_value")
-
-# Delete a tag from a trace
-mlflow.delete_trace_tag(request_id=request_id, key="tag_key")
-=======
 client.set_trace_tag(trace_id=trace_id, key="tag_key", value="tag_value")
 
 # Delete a tag from a trace
 client.delete_trace_tag(trace_id=trace_id, key="tag_key")
->>>>>>> b7e35887
 ```
 
 ### Setting Tags via the MLflow UI
