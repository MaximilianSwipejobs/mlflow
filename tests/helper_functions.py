import functools
import json
import logging
import numbers
import os
import random
import signal
import socket
import subprocess
import sys
import tempfile
import time
import uuid
from contextlib import ExitStack, contextmanager
from functools import wraps
<<<<<<< HEAD
from pathlib import Path
from typing import Iterator
=======
from typing import Iterator, Optional
>>>>>>> 8fc2ea34
from unittest import mock

import pytest
import requests

import mlflow
from mlflow.entities.logged_model import LoggedModel
from mlflow.tracking._model_registry import DEFAULT_AWAIT_MAX_SLEEP_SECONDS
from mlflow.tracking.artifact_utils import _download_artifact_from_uri
from mlflow.utils.os import is_windows

AWS_METADATA_IP = "169.254.169.254"  # Used to fetch AWS Instance and User metadata.
LOCALHOST = "127.0.0.1"
PROTOBUF_REQUIREMENT = "protobuf<4.0.0"

_logger = logging.getLogger(__name__)


def get_safe_port():
    """Returns an ephemeral port that is very likely to be free to bind to."""
    sock = socket.socket(socket.AF_INET, socket.SOCK_STREAM)
    sock.bind((LOCALHOST, 0))
    port = sock.getsockname()[1]
    sock.close()
    return port


def random_int(lo=1, hi=1e10):
    return random.randint(lo, hi)


def random_str(size=12):
    msg = (
        "UUID4 generated strings have a high potential for collision at small sizes. "
        "10 is set as the lower bounds for random string generation to prevent non-deterministic "
        "test failures."
    )
    assert size >= 10, msg
    return uuid.uuid4().hex[:size]


def random_file(ext):
    return f"temp_test_{random_int()}.{ext}"


def expect_status_code(http_response, expected_code):
    assert http_response.status_code == expected_code, (
        f"Unexpected status code. {http_response.status_code} != {expected_code}, "
        f"body: {http_response.text}"
    )


def score_model_in_sagemaker_docker_container(
    model_uri,
    data,
    content_type,
    flavor="python_function",
    activity_polling_timeout_seconds=500,
):
    """
    Args:
        model_uri: URI to the model to be served.
        data: The data to send to the docker container for testing. This is either a
            Pandas dataframe or string of the format specified by `content_type`.
        content_type: The type of the data to send to the docker container for testing. This is
            one of `mlflow.pyfunc.scoring_server.CONTENT_TYPES`.
        flavor: Model flavor to be deployed.
        activity_polling_timeout_seconds: The amount of time, in seconds, to wait before
            declaring the scoring process to have failed.
    """
    env = dict(os.environ)
    env.update(LC_ALL="en_US.UTF-8", LANG="en_US.UTF-8")
    port = get_safe_port()
    scoring_cmd = (
        f"mlflow deployments run-local -t sagemaker --name test -m {model_uri}"
        f" -C image=mlflow-pyfunc -C port={port} --flavor {flavor}"
    )
    proc = _start_scoring_proc(
        cmd=scoring_cmd.split(" "),
        env=env,
    )
    with RestEndpoint(
        proc, port, activity_polling_timeout_seconds, validate_version=False
    ) as endpoint:
        return endpoint.invoke(data, content_type)


def pyfunc_generate_dockerfile(output_directory, model_uri=None, extra_args=None, env=None):
    """
    Builds a dockerfile for the specified model.

    Args:
        output_directory: Output directory to generate Dockerfile and model artifacts
        model_uri: URI of model, e.g. runs:/some-run-id/run-relative/path/to/model
        extra_args: List of extra args to pass to `mlflow models build-docker` command
        env: Environment variables to use.
    """
    cmd = [
        "mlflow",
        "models",
        "generate-dockerfile",
        *(["-m", model_uri] if model_uri else []),
        "-d",
        output_directory,
    ]
    mlflow_home = os.environ.get("MLFLOW_HOME")
    if mlflow_home:
        cmd += ["--mlflow-home", mlflow_home]
    if extra_args:
        cmd += extra_args
    subprocess.run(cmd, check=True, env=env)


def pyfunc_build_image(model_uri=None, extra_args=None, env=None):
    """
    Builds a docker image containing the specified model, returning the name of the image.

    Args:
        model_uri: URI of model, e.g. runs:/some-run-id/run-relative/path/to/model
        extra_args: List of extra args to pass to `mlflow models build-docker` command
        env: Environment variables to pass to the subprocess building the image.
    """
    name = uuid.uuid4().hex
    cmd = [
        sys.executable,
        "-m",
        "mlflow",
        "models",
        "build-docker",
        *(["-m", model_uri] if model_uri else []),
        "-n",
        name,
    ]
    if mlflow_home := os.environ.get("MLFLOW_HOME"):
        cmd += ["--mlflow-home", mlflow_home]
    if extra_args:
        cmd += extra_args

    # Docker image build occasionally fails on GitHub Actions while running `apt-get` due to
    # transient network issues. Retry the build a few times as a workaround.
    for _ in range(3):
        p = subprocess.Popen(cmd, env=env)
        if p.wait() == 0:
            return name
        time.sleep(5)

    raise RuntimeError(f"Failed to build docker image to serve model from {model_uri}")


def pyfunc_serve_from_docker_image(image_name, host_port, extra_args=None):
    """
    Serves a model from a docker container, exposing it as an endpoint at the specified port
    on the host machine. Returns a handle (Popen object) to the server process.
    """
    env = dict(os.environ)
    env.update(LC_ALL="en_US.UTF-8", LANG="en_US.UTF-8")
    scoring_cmd = ["docker", "run", "-p", f"{host_port}:8080", image_name]
    if extra_args is not None:
        scoring_cmd += extra_args
    return _start_scoring_proc(cmd=scoring_cmd, env=env)


def pyfunc_serve_from_docker_image_with_env_override(
    image_name, host_port, extra_args=None, extra_docker_run_options=None
):
    """
    Serves a model from a docker container, exposing it as an endpoint at the specified port
    on the host machine. Returns a handle (Popen object) to the server process.
    """
    env = dict(os.environ)
    env.update(LC_ALL="en_US.UTF-8", LANG="en_US.UTF-8")
    scoring_cmd = [
        "docker",
        "run",
        "-p",
        f"{host_port}:8080",
        *(extra_docker_run_options or []),
        image_name,
    ]
    if extra_args is not None:
        scoring_cmd += extra_args
    return _start_scoring_proc(cmd=scoring_cmd, env=env)


def pyfunc_serve_and_score_model(
    model_uri,
    data,
    content_type,
    activity_polling_timeout_seconds=500,
    extra_args=None,
    stdout=sys.stdout,
):
    with pyfunc_scoring_endpoint(
        model_uri,
        extra_args=extra_args,
        activity_polling_timeout_seconds=activity_polling_timeout_seconds,
        stdout=stdout,
    ) as endpoint:
        return endpoint.invoke(data, content_type)


@contextmanager
def pyfunc_scoring_endpoint(
    model_uri, activity_polling_timeout_seconds=500, extra_args=None, stdout=sys.stdout
):
    """
    Args:
        model_uri: URI to the model to be served.
        activity_polling_timeout_seconds: The amount of time, in seconds, to wait before
            declaring the scoring process to have failed.
        extra_args: A list of extra arguments to pass to the pyfunc scoring server command. For
            example, passing ``extra_args=["--env-manager", "local"]`` will pass the
            ``--env-manager local`` flag to the scoring server to ensure that conda
            environment activation is skipped.
        stdout: The output stream to which standard output is redirected. Defaults to `sys.stdout`.
    """
    env = dict(os.environ)
    env.update(LC_ALL="en_US.UTF-8", LANG="en_US.UTF-8")
    env.update(MLFLOW_TRACKING_URI=mlflow.get_tracking_uri())
    env.update(MLFLOW_HOME=_get_mlflow_home())
    port = get_safe_port()
    scoring_cmd = [
        sys.executable,
        "-m",
        "mlflow",
        "models",
        "serve",
        "-m",
        model_uri,
        "-p",
        str(port),
        "--install-mlflow",
    ] + (extra_args or [])

    with _start_scoring_proc(cmd=scoring_cmd, env=env, stdout=stdout, stderr=stdout) as proc:
        validate_version = "--enable-mlserver" not in (extra_args or [])
        try:
            with RestEndpoint(
                proc, port, activity_polling_timeout_seconds, validate_version=validate_version
            ) as endpoint:
                yield endpoint
        finally:
            proc.terminate()


def _get_mlflow_home():
    """
    Returns:
        The path to the MLflow installation root directory.
    """
    mlflow_module_path = os.path.dirname(os.path.abspath(mlflow.__file__))
    # The MLflow root directory is one level about the mlflow module location
    return os.path.join(mlflow_module_path, os.pardir)


def _start_scoring_proc(cmd, env, stdout=sys.stdout, stderr=sys.stderr):
    if not is_windows():
        return subprocess.Popen(
            cmd,
            stdout=stdout,
            stderr=stderr,
            text=True,
            env=env,
            # Assign the scoring process to a process group. All child processes of the
            # scoring process will be assigned to this group as well. This allows child
            # processes of the scoring process to be terminated successfully
            preexec_fn=os.setsid,
        )
    else:
        return subprocess.Popen(
            cmd,
            stdout=stdout,
            stderr=stderr,
            text=True,
            env=env,
            # On Windows, `os.setsid` and `preexec_fn` are unavailable
            creationflags=subprocess.CREATE_NEW_PROCESS_GROUP,
        )


class RestEndpoint:
    def __init__(self, proc, port, activity_polling_timeout_seconds=60 * 8, validate_version=True):
        self._proc = proc
        self._port = port
        self._activity_polling_timeout_seconds = activity_polling_timeout_seconds
        self._validate_version = validate_version

    def __enter__(self):
        ping_status = None
        for i in range(self._activity_polling_timeout_seconds):
            assert self._proc.poll() is None, "scoring process died"
            time.sleep(1)
            # noinspection PyBroadException
            try:
                ping_status = requests.get(url=f"http://localhost:{self._port}/ping")
                _logger.info(f"connection attempt {i} server is up! ping status {ping_status}")
                if ping_status.status_code == 200:
                    break
            except Exception:
                _logger.info(f"connection attempt {i} failed, server is not up yet")
        if ping_status is None or ping_status.status_code != 200:
            raise Exception("ping failed, server is not happy")
        _logger.info(f"server up, ping status {ping_status}")

        if self._validate_version:
            resp_status = requests.get(url=f"http://localhost:{self._port}/version")
            version = resp_status.text
            _logger.info(f"mlflow server version {version}")
            if version != mlflow.__version__:
                raise Exception("version path is not returning correct mlflow version")
        return self

    def __exit__(self, tp, val, traceback):
        if self._proc.poll() is None:
            # Terminate the process group containing the scoring process.
            # This will terminate all child processes of the scoring process
            if not is_windows():
                pgrp = os.getpgid(self._proc.pid)
                os.killpg(pgrp, signal.SIGTERM)
            else:
                # https://stackoverflow.com/questions/47016723/windows-equivalent-for-spawning-and-killing-separate-process-group-in-python-3
                self._proc.send_signal(signal.CTRL_BREAK_EVENT)
                self._proc.kill()

    def invoke(self, data, content_type):
        import pandas as pd

        from mlflow.pyfunc import scoring_server as pyfunc_scoring_server

        if isinstance(data, pd.DataFrame):
            if content_type == pyfunc_scoring_server.CONTENT_TYPE_CSV:
                data = data.to_csv(index=False)
            else:
                assert content_type == pyfunc_scoring_server.CONTENT_TYPE_JSON
                data = json.dumps({"dataframe_split": data.to_dict(orient="split")})
        elif type(data) not in {str, dict}:
            data = json.dumps({"instances": data})

        return requests.post(
            url=f"http://localhost:{self._port}/invocations",
            data=data,
            headers={"Content-Type": content_type},
        )


@pytest.fixture(autouse=True)
def set_boto_credentials(monkeypatch):
    monkeypatch.setenv("AWS_ACCESS_KEY_ID", "NotARealAccessKey")
    monkeypatch.setenv("AWS_SECRET_ACCESS_KEY", "NotARealSecretAccessKey")
    monkeypatch.setenv("AWS_SESSION_TOKEN", "NotARealSessionToken")


def create_mock_response(status_code, text):
    """
    Create a mock response object with the status_code and text

    Args:
        status_code: HTTP status code.
        text: Message from the response.

    Returns:
        Mock HTTP Response.
    """
    response = mock.MagicMock()
    response.status_code = status_code
    response.text = text
    return response


def _read_lines(path):
    with open(path) as f:
        return f.read().splitlines()


def _compare_logged_code_paths(code_path: str, model_uri: str, flavor_name: str) -> None:
    from mlflow.utils.model_utils import FLAVOR_CONFIG_CODE, _get_flavor_configuration

    model_path = _download_artifact_from_uri(model_uri)
    pyfunc_conf = _get_flavor_configuration(
        model_path=model_path, flavor_name=mlflow.pyfunc.FLAVOR_NAME
    )
    flavor_conf = _get_flavor_configuration(model_path, flavor_name=flavor_name)
    assert pyfunc_conf[mlflow.pyfunc.CODE] == flavor_conf[FLAVOR_CONFIG_CODE]
    saved_code_path = os.path.join(model_path, pyfunc_conf[mlflow.pyfunc.CODE])
    assert os.path.exists(saved_code_path)

    with open(os.path.join(saved_code_path, os.path.basename(code_path))) as f1:
        with open(code_path) as f2:
            assert f1.read() == f2.read()


def _compare_conda_env_requirements(env_path, req_path):
    from mlflow.utils.environment import _get_pip_deps
    from mlflow.utils.yaml_utils import read_yaml

    assert os.path.exists(req_path)
    env_root, env_path = os.path.split(env_path)
    custom_env_parsed = read_yaml(env_root, env_path)
    requirements = _read_lines(req_path)
    assert _get_pip_deps(custom_env_parsed) == requirements


def _get_deps_from_requirement_file(model_uri):
    """
    Returns a list of pip dependencies for the model at `model_uri` and truncate the version number.
    """
    from mlflow.utils.environment import _REQUIREMENTS_FILE_NAME

    local_path = _download_artifact_from_uri(model_uri)
    pip_packages = _read_lines(os.path.join(local_path, _REQUIREMENTS_FILE_NAME))
    return [req.split("==")[0] if "==" in req else req for req in pip_packages]


def assert_register_model_called_with_local_model_path(
    register_model_mock, model_uri, registered_model_name
):
    register_model_call_args = register_model_mock.call_args
    assert register_model_call_args.args == (model_uri, registered_model_name)
    assert (
        register_model_call_args.kwargs["await_registration_for"] == DEFAULT_AWAIT_MAX_SLEEP_SECONDS
    )
    local_model_path = register_model_call_args.kwargs["local_model_path"]
    assert local_model_path.startswith(tempfile.gettempdir())


def _assert_pip_requirements(model_uri, requirements, constraints=None, strict=False):
    """
    Loads the pip requirements (and optionally constraints) from `model_uri` and compares them
    to `requirements` (and `constraints`).

    If `strict` is True, evaluate `set(requirements) == set(loaded_requirements)`.
    Otherwise, evaluate `set(requirements) <= set(loaded_requirements)`.
    """
    from mlflow.utils.environment import (
        _CONDA_ENV_FILE_NAME,
        _CONSTRAINTS_FILE_NAME,
        _REQUIREMENTS_FILE_NAME,
        _get_pip_deps,
    )
    from mlflow.utils.yaml_utils import read_yaml

    local_path = _download_artifact_from_uri(model_uri)
    txt_reqs = _read_lines(os.path.join(local_path, _REQUIREMENTS_FILE_NAME))
    conda_reqs = _get_pip_deps(read_yaml(local_path, _CONDA_ENV_FILE_NAME))
    compare_func = set.__eq__ if strict else set.__le__
    requirements = set(requirements)
    assert compare_func(requirements, set(txt_reqs))
    assert compare_func(requirements, set(conda_reqs))

    if constraints is not None:
        assert f"-c {_CONSTRAINTS_FILE_NAME}" in txt_reqs
        assert f"-c {_CONSTRAINTS_FILE_NAME}" in conda_reqs
        cons = _read_lines(os.path.join(local_path, _CONSTRAINTS_FILE_NAME))
        assert compare_func(set(constraints), set(cons))


def _is_available_on_pypi(package, version=None, module=None):
    """
    Returns True if the specified package version is available on PyPI.

    Args:
        package: The name of the package.
        version: The version of the package. If None, defaults to the installed version.
        module: The name of the top-level module provided by the package. For example,
            if `package` is 'scikit-learn', `module` should be 'sklearn'. If None, defaults
            to `package`.
    """
    from mlflow.utils.requirements_utils import _get_installed_version

    url = f"https://pypi.python.org/pypi/{package}/json"
    for sec in range(3):
        try:
            time.sleep(sec)
            resp = requests.get(url)
        except requests.exceptions.ConnectionError:
            continue

        if resp.status_code == 404:
            return False

        if resp.status_code == 200:
            break
    else:
        raise Exception(f"Failed to connect to {url}")

    version = version or _get_installed_version(module or package)
    dist_files = resp.json()["releases"].get(version)
    return (
        dist_files is not None  # specified version exists
        and (len(dist_files) > 0)  # at least one distribution file exists
        and not dist_files[0].get("yanked", False)  # specified version is not yanked
    )


def _is_importable(module_name):
    try:
        __import__(module_name)
        return True
    except ImportError:
        return False


def allow_infer_pip_requirements_fallback_if(condition):
    def decorator(f):
        return pytest.mark.allow_infer_pip_requirements_fallback(f) if condition else f

    return decorator


def mock_method_chain(mock_obj, methods, return_value=None, side_effect=None):
    """
    Mock a chain of methods.

    Examples
    --------
    >>> from unittest import mock
    >>> m = mock.MagicMock()
    >>> mock_method_chain(m, ["a", "b"], return_value=0)
    >>> m.a().b()
    0
    >>> mock_method_chain(m, ["c.d", "e"], return_value=1)
    >>> m.c.d().e()
    1
    >>> mock_method_chain(m, ["f"], side_effect=Exception("side_effect"))
    >>> m.f()
    Traceback (most recent call last):
      ...
    Exception: side_effect
    """
    length = len(methods)
    for idx, method in enumerate(methods):
        mock_obj = functools.reduce(getattr, method.split("."), mock_obj)
        if idx != length - 1:
            mock_obj = mock_obj.return_value
        else:
            mock_obj.return_value = return_value
            mock_obj.side_effect = side_effect


@contextmanager
def multi_context(*cms):
    with ExitStack() as stack:
        yield list(map(stack.enter_context, cms))


class StartsWithMatcher:
    def __init__(self, prefix):
        self.prefix = prefix

    def __eq__(self, other):
        return isinstance(other, str) and other.startswith(self.prefix)


class AnyStringWith(str):
    def __eq__(self, other):
        return self in other


def assert_array_almost_equal(actual_array, desired_array, rtol=1e-6):
    import numpy as np

    elem0 = actual_array[0]
    if isinstance(elem0, numbers.Number) or (
        isinstance(elem0, (list, np.ndarray)) and isinstance(elem0[0], numbers.Number)
    ):
        np.testing.assert_allclose(actual_array, desired_array, rtol=rtol)
    else:
        np.testing.assert_array_equal(actual_array, desired_array)


def _mlflow_major_version_string():
    from mlflow.utils.environment import _generate_mlflow_version_pinning

    return _generate_mlflow_version_pinning()


@contextmanager
def mock_http_request_200():
    with mock.patch(
        "mlflow.utils.rest_utils.http_request",
        return_value=mock.MagicMock(status_code=200, text="{}"),
    ) as m:
        yield m


def mock_http_200(f):
    @functools.wraps(f)
    @mock.patch(
        "mlflow.utils.rest_utils.http_request",
        return_value=mock.MagicMock(status_code=200, text="{}"),
    )
    def wrapper(*args, **kwargs):
        return f(*args, **kwargs)

    return wrapper


@contextmanager
def mock_http_request_403_200():
    with mock.patch(
        "mlflow.utils.rest_utils.http_request",
        side_effect=[
            mock.MagicMock(status_code=403, text='{"error_code": "ENDPOINT_NOT_FOUND"}'),
            mock.MagicMock(status_code=200, text="{}"),
        ],
    ) as m:
        yield m


def clear_hub_cache():
    """
    Frees up disk space for cached huggingface transformers models and components.

    This function will remove all files within the cache if the total size of objects exceeds
    1 GB on disk. It is used only in CI testing to alleviate the disk burden on the runners as
    they have limited allocated space and will terminate if the available disk space drops too low.
    """
    try:
        from huggingface_hub import scan_cache_dir

        full_cache = scan_cache_dir()
        cache_size_in_gb = full_cache.size_on_disk / 1000**3

        if cache_size_in_gb > 1:
            commits_to_purge = [
                rev.commit_hash for repo in full_cache.repos for rev in repo.revisions
            ]
            delete_strategy = full_cache.delete_revisions(*commits_to_purge)
            delete_strategy.execute()

    except ImportError:
        # Local import check for mlflow-skinny not including huggingface_hub
        pass
    except Exception as e:
        _logger.warning(f"Failed to clear cache: {e}", exc_info=True)


def flaky(max_tries=3):
    """
    Annotation decorator for retrying flaky functions up to max_tries times, and raise the Exception
    if it fails after max_tries attempts.

    Args:
        max_tries: Maximum number of times to retry the function.

    Returns:
        Decorated function.
    """

    def flaky_test_func(test_func):
        @wraps(test_func)
        def decorated_func(*args, **kwargs):
            for i in range(max_tries):
                try:
                    return test_func(*args, **kwargs)
                except Exception as e:
                    _logger.warning(f"Attempt {i + 1} failed with error: {e}")
                    if i == max_tries - 1:
                        raise
                    time.sleep(3)

        return decorated_func

    return flaky_test_func


@contextmanager
def start_mock_openai_server():
    """
    Start a fake service that mimics the OpenAI endpoints such as /chat/completions.

    Yields:
        The base URL of the mock OpenAI server.
    """
    port = get_safe_port()
    script_path = Path(__file__).parent / "openai" / "mock_openai.py"
    with subprocess.Popen(
        [sys.executable, script_path, "--host", "localhost", "--port", str(port)]
    ) as proc:
        try:
            base_url = f"http://localhost:{port}"
            for _ in range(10):
                try:
                    resp = requests.get(f"{base_url}/health")
                except requests.ConnectionError:
                    time.sleep(2)
                    continue
                if resp.ok:
                    break
            else:
                proc.kill()
                proc.wait()
                raise RuntimeError("Failed to start mock OpenAI server")

            yield base_url
        finally:
            proc.kill()


def _is_hf_hub_healthy() -> bool:
    """
    Check if the Hugging Face Hub is healthy by attempting to load a small dataset.
    """
    try:
        import datasets
        from huggingface_hub import HfApi
    except ImportError:
        # Cannot import datasets or huggingface_hub, so we assume the hub is healthy.
        return True

    try:
        dataset = next(HfApi().list_datasets(filter="size_categories:n<1K", limit=1))
        datasets.load_dataset(dataset.id)
        return True
    except requests.exceptions.RequestException:
        return False


def _iter_pr_files() -> Iterator[str]:
    if "GITHUB_ACTIONS" not in os.environ:
        return

    if os.environ.get("GITHUB_EVENT_NAME") != "pull_request":
        return

    with open(os.environ["GITHUB_EVENT_PATH"]) as f:
        pr_data = json.load(f)

    pull_number = pr_data["pull_request"]["number"]
    repo = pr_data["repository"]["full_name"]
    page = 1
    per_page = 100
    headers = {"Authorization": token} if (token := os.environ.get("GITHUB_TOKEN")) else None
    while True:
        resp = requests.get(
            f"https://api.github.com/repos/{repo}/pulls/{pull_number}/files",
            params={"per_page": per_page, "page": page},
            headers=headers,
        )
        try:
            resp.raise_for_status()
        except requests.exceptions.HTTPError as e:
            _logger.warning(
                f"Failed to fetch PR files: {e}. Skipping the check for Hugging Face Hub health."
            )
            return

        files = [f["filename"] for f in resp.json()]
        yield from files
        if len(files) < per_page:
            break
        page += 1


@functools.lru_cache(maxsize=1)
def _should_skip_hf_test() -> bool:
    if "CI" not in os.environ:
        # This is not a CI run. Do not skip tests.
        return False

    if any(("huggingface" in f or "transformers" in f) for f in _iter_pr_files()):
        # This PR modifies huggingface-related files. Do not skip tests.
        return False

    # Skip tests if the Hugging Face Hub is unhealthy.
    return not _is_hf_hub_healthy()


def skip_if_hf_hub_unhealthy():
    return pytest.mark.skipif(
        _should_skip_hf_test(),
        reason=(
            "Skipping test because Hugging Face Hub is unhealthy. "
            "See https://status.huggingface.co/ for more information."
        ),
    )


def get_logged_model_by_name(name: str) -> Optional[LoggedModel]:
    """
    Get a logged model by name. If multiple logged models with
    the same name exist, get the latest one.

    Args:
        name: The name of the logged model.

    Returns:
        The logged model.
    """
    logged_models = mlflow.search_logged_models(
        filter_string=f"name='{name}'", output_format="list", max_results=1
    )
    return logged_models[0] if len(logged_models) >= 1 else None<|MERGE_RESOLUTION|>--- conflicted
+++ resolved
@@ -13,12 +13,8 @@
 import uuid
 from contextlib import ExitStack, contextmanager
 from functools import wraps
-<<<<<<< HEAD
 from pathlib import Path
-from typing import Iterator
-=======
 from typing import Iterator, Optional
->>>>>>> 8fc2ea34
 from unittest import mock
 
 import pytest
