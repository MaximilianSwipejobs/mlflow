from click.testing import CliRunner
from mock import mock
import numpy as np
import os
import pandas as pd
import pytest
import shutil
import tempfile
import textwrap
import time
import subprocess

<<<<<<< HEAD
try:  # Python 3
    from urllib.parse import urlparse, unquote
    from urllib.request import url2pathname
except ImportError:
    from urllib import unquote, url2pathname
    from urlparse import urlparse
=======
from six.moves.urllib.request import url2pathname
from six.moves.urllib.parse import urlparse, unquote
>>>>>>> 7704e2c2

from mlflow.cli import run, server, ui
from mlflow.server import handlers
from mlflow import experiments
from mlflow.store.tracking.sqlalchemy_store import SqlAlchemyStore
from mlflow.store.tracking.file_store import FileStore
<<<<<<< HEAD
=======
from mlflow.exceptions import MlflowException
>>>>>>> 7704e2c2
from mlflow.entities import ViewType


def test_server_static_prefix_validation():
    with mock.patch("mlflow.cli._run_server") as run_server_mock:
        CliRunner().invoke(server)
        run_server_mock.assert_called_once()
    with mock.patch("mlflow.cli._run_server") as run_server_mock:
        CliRunner().invoke(server, ["--static-prefix", "/mlflow"])
        run_server_mock.assert_called_once()
    with mock.patch("mlflow.cli._run_server") as run_server_mock:
        result = CliRunner().invoke(server, ["--static-prefix", "mlflow/"])
        assert "--static-prefix must begin with a '/'." in result.output
        run_server_mock.assert_not_called()
    with mock.patch("mlflow.cli._run_server") as run_server_mock:
        result = CliRunner().invoke(server, ["--static-prefix", "/mlflow/"])
        assert "--static-prefix should not end with a '/'." in result.output
        run_server_mock.assert_not_called()


def test_server_default_artifact_root_validation():
    with mock.patch("mlflow.cli._run_server") as run_server_mock:
        result = CliRunner().invoke(server, ["--backend-store-uri", "sqlite:///my.db"])
        assert result.output.startswith("Option 'default-artifact-root' is required")
        run_server_mock.assert_not_called()


@pytest.mark.parametrize("command", [server, ui])
def test_tracking_uri_validation_failure(command):
    handlers._tracking_store = None
    with mock.patch("mlflow.cli._run_server") as run_server_mock:
        # SQLAlchemy expects postgresql:// not postgres://
        CliRunner().invoke(command,
                           ["--backend-store-uri", "postgres://user:pwd@host:5432/mydb",
                            "--default-artifact-root", "./mlruns"])
        run_server_mock.assert_not_called()


@pytest.mark.parametrize("command", [server, ui])
def test_tracking_uri_validation_sql_driver_uris(command):
    handlers._tracking_store = None
    handlers._model_registry_store = None
    with mock.patch("mlflow.cli._run_server") as run_server_mock, \
        mock.patch(
            "mlflow.store.tracking.sqlalchemy_store.SqlAlchemyStore") as tracking_store_mock, \
        mock.patch(
            "mlflow.store.model_registry.sqlalchemy_store.SqlAlchemyStore") as registry_store_mock:
        CliRunner().invoke(command,
                           ["--backend-store-uri", "mysql+pymysql://user:pwd@host:5432/mydb",
                            "--default-artifact-root", "./mlruns"])
        tracking_store_mock.assert_called_once_with("mysql+pymysql://user:pwd@host:5432/mydb",
                                                    "./mlruns")
        registry_store_mock.assert_called_once_with("mysql+pymysql://user:pwd@host:5432/mydb")
        run_server_mock.assert_called()


def test_mlflow_run():
    with mock.patch("mlflow.cli.projects") as mock_projects:
        result = CliRunner().invoke(run)
        mock_projects.run.assert_not_called()
        assert 'Missing argument "URI"' in result.output

    with mock.patch("mlflow.cli.projects") as mock_projects:
        CliRunner().invoke(run, ["project_uri"])
        mock_projects.run.assert_called_once()

    with mock.patch("mlflow.cli.projects") as mock_projects:
        CliRunner().invoke(run, ["--experiment-id", "5", "project_uri"])
        mock_projects.run.assert_called_once()

    with mock.patch("mlflow.cli.projects") as mock_projects:
        CliRunner().invoke(run, ["--experiment-name", "random name", "project_uri"])
        mock_projects.run.assert_called_once()

    with mock.patch("mlflow.cli.projects") as mock_projects:
        result = CliRunner().invoke(run, ["--experiment-id", "51",
                                          "--experiment-name", "name blah", "uri"])
        mock_projects.run.assert_not_called()
        assert "Specify only one of 'experiment-name' or 'experiment-id' options." in result.output


def test_csv_generation():
    with mock.patch('mlflow.experiments.fluent.search_runs') as mock_search_runs:
        mock_search_runs.return_value = pd.DataFrame({
            "run_id": np.array(["all_set", "with_none", "with_nan"]),
            "experiment_id": np.array([1, 1, 1]),
            "param_optimizer": np.array(["Adam", None, "Adam"]),
            "avg_loss": np.array([42.0, None, np.nan], dtype=np.float32)},
            columns=["run_id", "experiment_id", "param_optimizer", "avg_loss"])
        expected_csv = textwrap.dedent("""\
        run_id,experiment_id,param_optimizer,avg_loss
        all_set,1,Adam,42.0
        with_none,1,,
        with_nan,1,Adam,
        """)
        tempdir = tempfile.mkdtemp()
        try:
            result_filename = os.path.join(tempdir, "result.csv")
            CliRunner().invoke(experiments.generate_csv_with_runs,
                               ["--experiment-id", "1",
                                "--filename", result_filename])
            with open(result_filename, 'r') as fd:
                assert expected_csv == fd.read()
        finally:
            shutil.rmtree(tempdir)


@pytest.fixture(scope="function")
def sqlite_store():
    fd, temp_dbfile = tempfile.mkstemp()
    # Close handle immediately so that we can remove the file later on in Windows
    os.close(fd)
    db_uri = "sqlite:///%s" % temp_dbfile
    store = SqlAlchemyStore(db_uri, 'artifact_folder')
    yield (store, db_uri)
    os.remove(temp_dbfile)
    shutil.rmtree('artifact_folder')


@pytest.fixture(scope="function")
def file_store():
    ROOT_LOCATION = os.path.join(tempfile.gettempdir(), 'test_mlflow_gc')
    file_store_uri = "file:///%s" % ROOT_LOCATION
    yield (FileStore(ROOT_LOCATION), file_store_uri)
    shutil.rmtree(ROOT_LOCATION)


def _create_run_in_store(store):
    config = {
        'experiment_id': '0',
        'user_id': 'Anderson',
        'start_time': int(time.time()),
        'tags': {}
    }
    run = store.create_run(**config)
    artifact_path = url2pathname(unquote(urlparse(run.info.artifact_uri).path))
    if not os.path.exists(artifact_path):
        os.makedirs(artifact_path)
    return run


def test_mlflow_gc_sqlite(sqlite_store):
    store = sqlite_store[0]
    run = _create_run_in_store(store)
    store.delete_run(run.info.run_uuid)
    subprocess.check_output(["mlflow", "gc", "--backend-store-uri", sqlite_store[1]])
    runs = store.search_runs(experiment_ids=['0'], filter_string='', run_view_type=ViewType.ALL)
    assert len(runs) == 0
<<<<<<< HEAD
=======
    with pytest.raises(MlflowException):
        store.get_run(run.info.run_uuid)
>>>>>>> 7704e2c2


def test_mlflow_gc_file_store(file_store):
    store = file_store[0]
    run = _create_run_in_store(store)
    store.delete_run(run.info.run_uuid)
    subprocess.check_output(["mlflow", "gc", "--backend-store-uri", file_store[1]])
    runs = store.search_runs(experiment_ids=['0'], filter_string='', run_view_type=ViewType.ALL)
    assert len(runs) == 0
<<<<<<< HEAD
=======
    with pytest.raises(MlflowException):
        store.get_run(run.info.run_uuid)
>>>>>>> 7704e2c2


def test_mlflow_gc_file_store_passing_explicit_run_ids(file_store):
    store = file_store[0]
    run = _create_run_in_store(store)
    store.delete_run(run.info.run_uuid)
    subprocess.check_output(["mlflow", "gc", "--backend-store-uri", file_store[1], "--run-ids",
                             run.info.run_uuid])
    runs = store.search_runs(experiment_ids=['0'], filter_string='', run_view_type=ViewType.ALL)
    assert len(runs) == 0
<<<<<<< HEAD
=======
    with pytest.raises(MlflowException):
        store.get_run(run.info.run_uuid)
>>>>>>> 7704e2c2


def test_mlflow_gc_not_deleted_run(file_store):
    store = file_store[0]
    run = _create_run_in_store(store)
    with pytest.raises(subprocess.CalledProcessError):
        subprocess.check_output(["mlflow", "gc", "--backend-store-uri", file_store[1], "--run-ids",
                                 run.info.run_uuid])
    runs = store.search_runs(experiment_ids=['0'], filter_string='', run_view_type=ViewType.ALL)
    assert len(runs) == 1<|MERGE_RESOLUTION|>--- conflicted
+++ resolved
@@ -10,27 +10,15 @@
 import time
 import subprocess
 
-<<<<<<< HEAD
-try:  # Python 3
-    from urllib.parse import urlparse, unquote
-    from urllib.request import url2pathname
-except ImportError:
-    from urllib import unquote, url2pathname
-    from urlparse import urlparse
-=======
 from six.moves.urllib.request import url2pathname
 from six.moves.urllib.parse import urlparse, unquote
->>>>>>> 7704e2c2
 
 from mlflow.cli import run, server, ui
 from mlflow.server import handlers
 from mlflow import experiments
 from mlflow.store.tracking.sqlalchemy_store import SqlAlchemyStore
 from mlflow.store.tracking.file_store import FileStore
-<<<<<<< HEAD
-=======
 from mlflow.exceptions import MlflowException
->>>>>>> 7704e2c2
 from mlflow.entities import ViewType
 
 
@@ -179,11 +167,8 @@
     subprocess.check_output(["mlflow", "gc", "--backend-store-uri", sqlite_store[1]])
     runs = store.search_runs(experiment_ids=['0'], filter_string='', run_view_type=ViewType.ALL)
     assert len(runs) == 0
-<<<<<<< HEAD
-=======
     with pytest.raises(MlflowException):
         store.get_run(run.info.run_uuid)
->>>>>>> 7704e2c2
 
 
 def test_mlflow_gc_file_store(file_store):
@@ -193,11 +178,8 @@
     subprocess.check_output(["mlflow", "gc", "--backend-store-uri", file_store[1]])
     runs = store.search_runs(experiment_ids=['0'], filter_string='', run_view_type=ViewType.ALL)
     assert len(runs) == 0
-<<<<<<< HEAD
-=======
     with pytest.raises(MlflowException):
         store.get_run(run.info.run_uuid)
->>>>>>> 7704e2c2
 
 
 def test_mlflow_gc_file_store_passing_explicit_run_ids(file_store):
@@ -208,11 +190,8 @@
                              run.info.run_uuid])
     runs = store.search_runs(experiment_ids=['0'], filter_string='', run_view_type=ViewType.ALL)
     assert len(runs) == 0
-<<<<<<< HEAD
-=======
     with pytest.raises(MlflowException):
         store.get_run(run.info.run_uuid)
->>>>>>> 7704e2c2
 
 
 def test_mlflow_gc_not_deleted_run(file_store):
