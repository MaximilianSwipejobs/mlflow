--- conflicted
+++ resolved
@@ -75,9 +75,6 @@
             "params": {p.key: p.value for p in params},
             "tags": {t.key: t.value for t in tags},
         },
-<<<<<<< HEAD
-        "inputs": {"dataset_inputs": datasets, "model_inputs": []},
-=======
         "inputs": {
             "dataset_inputs": [
                 {
@@ -92,8 +89,8 @@
                     "tags": {"key": "value"},
                 }
             ],
+            "model_inputs": [],
         },
->>>>>>> d92f02ba
     }
     # Run must be json serializable
     json.dumps(run1.to_dictionary())
