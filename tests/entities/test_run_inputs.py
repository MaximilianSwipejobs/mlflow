from mlflow.entities import RunInputs
from mlflow.entities.dataset_input import DatasetInput


def _check_inputs(run_datasets, datasets):
    for d1, d2 in zip(run_datasets, datasets):
        assert d1.dataset.digest == d2.dataset.digest
        assert d1.dataset.name == d2.dataset.name
        assert d1.dataset.source_type == d2.dataset.source_type
        assert d1.dataset.source == d2.dataset.source
        for t1, t2 in zip(d1.tags, d2.tags):
            assert t1.key == t2.key
            assert t1.value == t2.value


def _check(inputs, datasets):
    assert isinstance(inputs, RunInputs)
    _check_inputs(inputs.dataset_inputs, datasets)


def test_creation_and_hydration(run_inputs):
    run_inputs, datasets = run_inputs
    _check(run_inputs, datasets)
    as_dict = {
<<<<<<< HEAD
        "dataset_inputs": datasets,
        "model_inputs": [],
=======
        "dataset_inputs": [
            {
                "dataset": {
                    "digest": "digest1",
                    "name": "name1",
                    "profile": None,
                    "schema": None,
                    "source": "source",
                    "source_type": "my_source_type",
                },
                "tags": {"key": "value"},
            }
        ],
>>>>>>> d92f02ba
    }
    assert run_inputs.to_dictionary() == as_dict
    proto = run_inputs.to_proto()
    run_inputs2 = RunInputs.from_proto(proto)
    _check(run_inputs2, datasets)
    assert isinstance(run_inputs2.dataset_inputs[0], DatasetInput)<|MERGE_RESOLUTION|>--- conflicted
+++ resolved
@@ -22,10 +22,6 @@
     run_inputs, datasets = run_inputs
     _check(run_inputs, datasets)
     as_dict = {
-<<<<<<< HEAD
-        "dataset_inputs": datasets,
-        "model_inputs": [],
-=======
         "dataset_inputs": [
             {
                 "dataset": {
@@ -39,7 +35,7 @@
                 "tags": {"key": "value"},
             }
         ],
->>>>>>> d92f02ba
+        "model_inputs": [],
     }
     assert run_inputs.to_dictionary() == as_dict
     proto = run_inputs.to_proto()
