import json
import logging
import os
import posixpath
import shutil
import uuid
import warnings
from datetime import datetime
from pathlib import Path
from pprint import pformat
from typing import Any, Callable, Literal, NamedTuple, Optional, Union
from urllib.parse import urlparse

import yaml
from packaging.requirements import InvalidRequirement, Requirement

import mlflow
<<<<<<< HEAD
from mlflow.artifacts import download_artifacts
from mlflow.entities import LoggedModel, LoggedModelOutput, LoggedModelStatus, Metric
=======
>>>>>>> 245f272f
from mlflow.environment_variables import MLFLOW_RECORD_ENV_VARS_IN_MODEL_LOGGING
from mlflow.exceptions import MlflowException
from mlflow.models.auth_policy import AuthPolicy
from mlflow.models.resources import Resource, ResourceType, _ResourceBuilder
from mlflow.protos.databricks_pb2 import INVALID_PARAMETER_VALUE, RESOURCE_DOES_NOT_EXIST
from mlflow.store.artifact.models_artifact_repo import ModelsArtifactRepository
from mlflow.store.artifact.runs_artifact_repo import RunsArtifactRepository
from mlflow.tracking._model_registry import DEFAULT_AWAIT_MAX_SLEEP_SECONDS
from mlflow.tracking._tracking_service.utils import _resolve_tracking_uri
from mlflow.tracking.artifact_utils import _download_artifact_from_uri, _upload_artifact_to_uri
from mlflow.utils.annotations import experimental
from mlflow.utils.databricks_utils import get_databricks_runtime_version, is_in_databricks_runtime
from mlflow.utils.docstring_utils import LOG_MODEL_PARAM_DOCS, format_docstring
from mlflow.utils.environment import (
    _CONDA_ENV_FILE_NAME,
    _PYTHON_ENV_FILE_NAME,
    _REQUIREMENTS_FILE_NAME,
    _add_or_overwrite_requirements,
    _get_requirements_from_file,
    _remove_requirements,
    _write_requirements_to_file,
)
from mlflow.utils.file_utils import TempDir
from mlflow.utils.uri import (
    append_to_uri_path,
    get_uri_scheme,
)

_logger = logging.getLogger(__name__)

# NOTE: The MLMODEL_FILE_NAME constant is considered @developer_stable
MLMODEL_FILE_NAME = "MLmodel"
_DATABRICKS_FS_LOADER_MODULE = "databricks.feature_store.mlflow_model"
_LOG_MODEL_METADATA_WARNING_TEMPLATE = (
    "Logging model metadata to the tracking server has failed. The model artifacts "
    "have been logged successfully under %s. Set logging level to DEBUG via "
    '`logging.getLogger("mlflow").setLevel(logging.DEBUG)` to see the full traceback.'
)
_LOG_MODEL_MISSING_SIGNATURE_WARNING = (
    "Model logged without a signature. Signatures are required for Databricks UC model registry "
    "as they validate model inputs and denote the expected schema of model outputs. "
    f"Please visit https://www.mlflow.org/docs/{mlflow.__version__.replace('.dev0', '')}/"
    "model/signatures.html#how-to-set-signatures-on-models for instructions on setting "
    "signature on models."
)
_LOG_MODEL_MISSING_INPUT_EXAMPLE_WARNING = (
    "Model logged without a signature and input example. Please set `input_example` parameter "
    "when logging the model to auto infer the model signature."
)
# NOTE: The _MLFLOW_VERSION_KEY constant is considered @developer_stable
_MLFLOW_VERSION_KEY = "mlflow_version"
METADATA_FILES = [
    MLMODEL_FILE_NAME,
    _CONDA_ENV_FILE_NAME,
    _REQUIREMENTS_FILE_NAME,
    _PYTHON_ENV_FILE_NAME,
]
MODEL_CONFIG = "config"
MODEL_CODE_PATH = "model_code_path"
SET_MODEL_ERROR = (
    "Model should either be an instance of PyFuncModel, Langchain type, or LlamaIndex index."
)
ENV_VAR_FILE_NAME = "environment_variables.txt"
ENV_VAR_FILE_HEADER = (
    "# This file records environment variable names that are used during model inference.\n"
    "# They might need to be set when creating a serving endpoint from this model.\n"
    "# Note: it is not guaranteed that all environment variables listed here are required\n"
)


class ModelInfo:
    """
    The metadata of a logged MLflow Model.
    """

    def __init__(
        self,
        artifact_path: str,
        flavors: dict[str, Any],
        model_uri: str,
        model_uuid: str,
        run_id: str,
        saved_input_example_info: Optional[dict[str, Any]],
        signature,  # Optional[ModelSignature]
        utc_time_created: str,
        mlflow_version: str,
        signature_dict: Optional[dict[str, Any]] = None,
        metadata: Optional[dict[str, Any]] = None,
        registered_model_version: Optional[int] = None,
        env_vars: Optional[list[str]] = None,
        logged_model: Optional[LoggedModel] = None,
    ):
        self._artifact_path = artifact_path
        self._flavors = flavors
        self._model_uri = model_uri
        self._model_uuid = model_uuid
        self._run_id = run_id
        self._saved_input_example_info = saved_input_example_info
        self._signature_dict = signature_dict
        self._signature = signature
        self._utc_time_created = utc_time_created
        self._mlflow_version = mlflow_version
        self._metadata = metadata
        self._registered_model_version = registered_model_version
        self._env_vars = env_vars
        self._logged_model = logged_model

    @property
    def artifact_path(self) -> str:
        """
        Run relative path identifying the logged model.

        :getter: Retrieves the relative path of the logged model.
        :type: str
        """
        return self._artifact_path

    @property
    def flavors(self) -> dict[str, Any]:
        """
        A dictionary mapping the flavor name to how to serve
        the model as that flavor.

        :getter: Gets the mapping for the logged model's flavor that defines parameters used in
            serving of the model
        :type: Dict[str, str]

        .. code-block:: python
            :caption: Example flavor mapping for a scikit-learn logged model

            {
                "python_function": {
                    "model_path": "model.pkl",
                    "loader_module": "mlflow.sklearn",
                    "python_version": "3.8.10",
                    "env": "conda.yaml",
                },
                "sklearn": {
                    "pickled_model": "model.pkl",
                    "sklearn_version": "0.24.1",
                    "serialization_format": "cloudpickle",
                },
            }

        """
        return self._flavors

    @property
    def model_uri(self) -> str:
        """
        The ``model_uri`` of the logged model in the format ``'runs:/<run_id>/<artifact_path>'``.

        :getter: Gets the uri path of the logged model from the uri `runs:/<run_id>` path
            encapsulation
        :type: str
        """
        return self._model_uri

    @property
    def model_uuid(self) -> str:
        """
        The ``model_uuid`` of the logged model,
        e.g., ``'39ca11813cfc46b09ab83972740b80ca'``.

        :getter: [Legacy] Gets the model_uuid (run_id) of a logged model
        :type: str
        """
        return self._model_uuid

    @property
    def run_id(self) -> str:
        """
        The ``run_id`` associated with the logged model,
        e.g., ``'8ede7df408dd42ed9fc39019ef7df309'``

        :getter: Gets the run_id identifier for the logged model
        :type: str
        """
        return self._run_id

    @property
    def saved_input_example_info(self) -> Optional[dict[str, Any]]:
        """
        A dictionary that contains the metadata of the saved input example, e.g.,
        ``{"artifact_path": "input_example.json", "type": "dataframe", "pandas_orient": "split"}``.

        :getter: Gets the input example if specified during model logging
        :type: Optional[Dict[str, str]]
        """
        return self._saved_input_example_info

    @property
    def signature_dict(self) -> Optional[dict[str, Any]]:
        """
        A dictionary that describes the model input and output generated by
        :py:meth:`ModelSignature.to_dict() <mlflow.models.ModelSignature.to_dict>`.

        :getter: Gets the model signature as a dictionary
        :type: Optional[Dict[str, Any]]
        """
        warnings.warn(
            "Field signature_dict is deprecated since v1.28.1. Use signature instead.",
            category=FutureWarning,
            stacklevel=2,
        )
        return self._signature_dict

    @property
    def signature(self):  # -> Optional[ModelSignature]
        """
        A :py:class:`ModelSignature <mlflow.models.ModelSignature>` that describes the
        model input and output.

        :getter: Gets the model signature if it is defined
        :type: Optional[ModelSignature]
        """
        return self._signature

    @property
    def utc_time_created(self) -> str:
        """
        The UTC time that the logged model is created, e.g., ``'2022-01-12 05:17:31.634689'``.

        :getter: Gets the UTC formatted timestamp for when the model was logged
        :type: str
        """
        return self._utc_time_created

    @property
    def mlflow_version(self) -> str:
        """
        Version of MLflow used to log the model

        :getter: Gets the version of MLflow that was installed when a model was logged
        :type: str
        """
        return self._mlflow_version

    @property
    def env_vars(self) -> Optional[list[str]]:
        """
        Environment variables used during the model logging process.

        :getter: Gets the environment variables used during the model logging process.
        :type: Optional[List[str]]
        """
        return self._env_vars

    @env_vars.setter
    def env_vars(self, value: Optional[list[str]]) -> None:
        if value and not (isinstance(value, list) and all(isinstance(x, str) for x in value)):
            raise TypeError(f"env_vars must be a list of strings. Got: {value}")
        self._env_vars = value

    @experimental
    @property
    def metadata(self) -> Optional[dict[str, Any]]:
        """
        User defined metadata added to the model.

        :getter: Gets the user-defined metadata about a model
        :type: Optional[Dict[str, Any]]

        .. code-block:: python
            :caption: Example usage of Model Metadata

            # Create and log a model with metadata to the Model Registry

            from sklearn import datasets
            from sklearn.ensemble import RandomForestClassifier
            import mlflow
            from mlflow.models import infer_signature

            with mlflow.start_run():
                iris = datasets.load_iris()
                clf = RandomForestClassifier()
                clf.fit(iris.data, iris.target)
                signature = infer_signature(iris.data, iris.target)
                mlflow.sklearn.log_model(
                    clf,
                    "iris_rf",
                    signature=signature,
                    registered_model_name="model-with-metadata",
                    metadata={"metadata_key": "metadata_value"},
                )

            # model uri for the above model
            model_uri = "models:/model-with-metadata/1"

            # Load the model and access the custom metadata from its ModelInfo object
            model = mlflow.pyfunc.load_model(model_uri=model_uri)
            assert model.metadata.get_model_info().metadata["metadata_key"] == "metadata_value"

            # Load the ModelInfo and access the custom metadata
            model_info = mlflow.models.get_model_info(model_uri=model_uri)
            assert model_info.metadata["metadata_key"] == "metadata_value"
        """
        return self._metadata

    @property
    def registered_model_version(self) -> Optional[int]:
        """
        The registered model version, if the model is registered.

        :getter: Gets the registered model version, if the model is registered in Model Registry.
        :setter: Sets the registered model version.
        :type: Optional[int]
        """
        return self._registered_model_version

    @registered_model_version.setter
    def registered_model_version(self, value) -> None:
        self._registered_model_version = value

    @property
    def model_id(self) -> str:
        """
        The model ID of the logged model.

        :getter: Gets the model ID of the logged model
        """
        return self._logged_model.model_id

    @property
    def metrics(self) -> Optional[list[Metric]]:
        """
        Returns the metrics of the logged model.

        :getter: Retrieves the metrics of the logged model
        """
        return self._logged_model.metrics

    @property
    def params(self) -> dict[str, str]:
        """
        Returns the parameters of the logged model.

        :getter: Retrieves the parameters of the logged model
        """
        return self._logged_model.params

    @property
    def tags(self) -> dict[str, str]:
        """
        Returns the tags of the logged model.

        :getter: Retrieves the tags of the logged model
        """
        return self._logged_model.tags

    @property
    def creation_timestamp(self) -> int:
        """
        Returns the creation timestamp of the logged model.

        :getter:  the creation timestamp of the logged model
        """
        return self._logged_model.creation_timestamp

    @property
    def name(self) -> str:
        """
        Returns the name of the logged model.
        """
        return self._logged_model.name


class Model:
    """
    An MLflow Model that can support multiple model flavors. Provides APIs for implementing
    new Model flavors.
    """

    def __init__(
        self,
        artifact_path=None,
        run_id=None,
        utc_time_created=None,
        flavors=None,
        signature=None,  # ModelSignature
        saved_input_example_info: Optional[dict[str, Any]] = None,
        model_uuid: Union[str, Callable, None] = lambda: uuid.uuid4().hex,
        mlflow_version: Union[str, None] = mlflow.version.VERSION,
        metadata: Optional[dict[str, Any]] = None,
        model_size_bytes: Optional[int] = None,
        resources: Optional[Union[str, list[Resource]]] = None,
        env_vars: Optional[list[str]] = None,
        auth_policy: Optional[AuthPolicy] = None,
        model_id: Optional[str] = None,
        **kwargs,
    ):
        # store model id instead of run_id and path to avoid confusion when model gets exported
        self.run_id = run_id
        self.artifact_path = artifact_path
        self.utc_time_created = str(utc_time_created or datetime.utcnow())
        self.flavors = flavors if flavors is not None else {}
        self.signature = signature
        self.saved_input_example_info = saved_input_example_info
        self.model_uuid = model_uuid() if callable(model_uuid) else model_uuid
        self.mlflow_version = mlflow_version
        self.metadata = metadata
        self.model_size_bytes = model_size_bytes
        self.resources = resources
        self.env_vars = env_vars
        self.auth_policy = auth_policy
        self.model_id = model_id
        self.__dict__.update(kwargs)

    def __eq__(self, other):
        if not isinstance(other, Model):
            return False
        return self.__dict__ == other.__dict__

    def get_input_schema(self):
        """
        Retrieves the input schema of the Model iff the model was saved with a schema definition.
        """
        return self.signature.inputs if self.signature is not None else None

    def get_output_schema(self):
        """
        Retrieves the output schema of the Model iff the model was saved with a schema definition.
        """
        return self.signature.outputs if self.signature is not None else None

    def get_params_schema(self):
        """
        Retrieves the parameters schema of the Model iff the model was saved with a schema
        definition.
        """
        return getattr(self.signature, "params", None)

    def get_serving_input(self, path: str) -> Optional[str]:
        """
        Load serving input example from a model directory. Returns None if there is no serving input
        example.

        Args:
            path: Path to the model directory.

        Returns:
            Serving input example or None if the model has no serving input example.
        """
        from mlflow.models.utils import _load_serving_input_example

        return _load_serving_input_example(self, path)

    def load_input_example(self, path: Optional[str] = None) -> Optional[str]:
        """
        Load the input example saved along a model. Returns None if there is no example metadata
        (i.e. the model was saved without example). Raises FileNotFoundError if there is model
        metadata but the example file is missing.

        Args:
            path: Model or run URI, or path to the `model` directory.
                e.g. models://<model_name>/<model_version>, runs:/<run_id>/<artifact_path>
                or /path/to/model

        Returns:
            Input example (NumPy ndarray, SciPy csc_matrix, SciPy csr_matrix,
            pandas DataFrame, dict) or None if the model has no example.
        """

        # Just-in-time import to only load example-parsing libraries (e.g. numpy, pandas, etc.) if
        # example is requested.
        from mlflow.models.utils import _read_example

        if path is None:
            path = (
                f"runs:/{self.run_id}/{self.artifact_path}"
                if self.model_id is None
                else self.artifact_path
            )

        return _read_example(self, str(path))

    def load_input_example_params(self, path: str):
        """
        Load the params of input example saved along a model. Returns None if there are no params in
        the input_example.

        Args:
            path: Path to the model directory.

        Returns:
            params (dict) or None if the model has no params.
        """
        from mlflow.models.utils import _read_example_params

        return _read_example_params(self, path)

    def add_flavor(self, name, **params) -> "Model":
        """Add an entry for how to serve the model in a given format."""
        self.flavors[name] = params
        return self

    @experimental
    @property
    def metadata(self) -> Optional[dict[str, Any]]:
        """
        Custom metadata dictionary passed to the model and stored in the MLmodel file.

        :getter: Retrieves custom metadata that have been applied to a model instance.
        :setter: Sets a dictionary of custom keys and values to be included with the model instance
        :type: Optional[Dict[str, Any]]

        Returns:
            A Dictionary of user-defined metadata iff defined.

        .. code-block:: python
            :caption: Example

            # Create and log a model with metadata to the Model Registry
            from sklearn import datasets
            from sklearn.ensemble import RandomForestClassifier
            import mlflow
            from mlflow.models import infer_signature

            with mlflow.start_run():
                iris = datasets.load_iris()
                clf = RandomForestClassifier()
                clf.fit(iris.data, iris.target)
                signature = infer_signature(iris.data, iris.target)
                mlflow.sklearn.log_model(
                    clf,
                    "iris_rf",
                    signature=signature,
                    registered_model_name="model-with-metadata",
                    metadata={"metadata_key": "metadata_value"},
                )

            # model uri for the above model
            model_uri = "models:/model-with-metadata/1"

            # Load the model and access the custom metadata
            model = mlflow.pyfunc.load_model(model_uri=model_uri)
            assert model.metadata.metadata["metadata_key"] == "metadata_value"
        """

        return self._metadata

    @experimental
    @metadata.setter
    def metadata(self, value: Optional[dict[str, Any]]) -> None:
        self._metadata = value

    @property
    def signature(self):  # -> Optional[ModelSignature]
        """
        An optional definition of the expected inputs to and outputs from a model object, defined
        with both field names and data types. Signatures support both column-based and tensor-based
        inputs and outputs.

        :getter: Retrieves the signature of a model instance iff the model was saved with a
            signature definition.
        :setter: Sets a signature to a model instance.
        :type: Optional[ModelSignature]
        """
        return self._signature

    @signature.setter
    def signature(self, value) -> None:
        # signature cannot be set to `False`, which is used in `log_model` and `save_model` calls
        # to disable automatic signature inference
        if value is not False:
            self._signature = value

    @property
    def saved_input_example_info(self) -> Optional[dict[str, Any]]:
        """
        A dictionary that contains the metadata of the saved input example, e.g.,
        ``{"artifact_path": "input_example.json", "type": "dataframe", "pandas_orient": "split"}``.
        """
        return self._saved_input_example_info

    @saved_input_example_info.setter
    def saved_input_example_info(self, value: dict[str, Any]) -> None:
        self._saved_input_example_info = value

    @property
    def model_size_bytes(self) -> Optional[int]:
        """
        An optional integer that represents the model size in bytes

        :getter: Retrieves the model size if it's calculated when the model is saved
        :setter: Sets the model size to a model instance
        :type: Optional[int]
        """
        return self._model_size_bytes

    @model_size_bytes.setter
    def model_size_bytes(self, value: Optional[int]) -> None:
        self._model_size_bytes = value

    @experimental
    @property
    def resources(self) -> dict[str, dict[ResourceType, list[dict]]]:
        """
        An optional dictionary that contains the resources required to serve the model.

        :getter: Retrieves the resources required to serve the model
        :setter: Sets the resources required to serve the model
        :type: Dict[str, Dict[ResourceType, List[Dict]]]
        """
        return self._resources

    @experimental
    @resources.setter
    def resources(self, value: Optional[Union[str, list[Resource]]]) -> None:
        if isinstance(value, (Path, str)):
            serialized_resource = _ResourceBuilder.from_yaml_file(value)
        elif isinstance(value, list) and all(isinstance(resource, Resource) for resource in value):
            serialized_resource = _ResourceBuilder.from_resources(value)
        else:
            serialized_resource = value
        self._resources = serialized_resource

    @experimental
    @property
    def auth_policy(self) -> dict[str, dict]:
        """
        An optional dictionary that contains the auth policy required to serve the model.

        :getter: Retrieves the auth_policy required to serve the model
        :setter: Sets the auth_policy required to serve the model
        :type: Dict[str, dict]
        """
        return self._auth_policy

    @experimental
    @auth_policy.setter
    def auth_policy(self, value: Optional[Union[dict, AuthPolicy]]) -> None:
        self._auth_policy = value.to_dict() if isinstance(value, AuthPolicy) else value

    @property
    def env_vars(self) -> Optional[list[str]]:
        return self._env_vars

    @env_vars.setter
    def env_vars(self, value: Optional[list[str]]) -> None:
        if value and not (isinstance(value, list) and all(isinstance(x, str) for x in value)):
            raise TypeError(f"env_vars must be a list of strings. Got: {value}")
        self._env_vars = value

    def _is_signature_from_type_hint(self):
        return self.signature._is_signature_from_type_hint if self.signature is not None else False

    def _is_type_hint_from_example(self):
        return self.signature._is_type_hint_from_example if self.signature is not None else False

    def get_model_info(self, logged_model: Optional[LoggedModel] = None) -> ModelInfo:
        """
        Create a :py:class:`ModelInfo <mlflow.models.model.ModelInfo>` instance that contains the
        model metadata.
        """
        return ModelInfo(
            artifact_path=self.artifact_path,
            flavors=self.flavors,
            model_uri=f"models:/{self.model_id}",
            model_uuid=self.model_uuid,
            run_id=self.run_id,
            saved_input_example_info=self.saved_input_example_info,
            signature_dict=self.signature.to_dict() if self.signature else None,
            signature=self.signature,
            utc_time_created=self.utc_time_created,
            mlflow_version=self.mlflow_version,
            metadata=self.metadata,
            env_vars=self.env_vars,
            logged_model=logged_model,
        )

    def get_tags_dict(self) -> dict[str, Any]:
        result = self.to_dict()

        tags = {
            key: value
            for key, value in result.items()
            if key in ["run_id", "utc_time_created", "artifact_path", "model_uuid"]
        }

        tags["flavors"] = {
            flavor: (
                {k: v for k, v in config.items() if k != "config"}
                if isinstance(config, dict)
                else config
            )
            for flavor, config in result.get("flavors", {}).items()
        }

        return tags

    def to_dict(self) -> dict[str, Any]:
        """Serialize the model to a dictionary."""
        res = {k: v for k, v in self.__dict__.items() if not k.startswith("_")}
        databricks_runtime = get_databricks_runtime_version()
        if databricks_runtime:
            res["databricks_runtime"] = databricks_runtime
        if self.signature is not None:
            res["signature"] = self.signature.to_dict()
            res["is_signature_from_type_hint"] = self.signature._is_signature_from_type_hint
            res["type_hint_from_example"] = self.signature._is_type_hint_from_example
        if self.saved_input_example_info is not None:
            res["saved_input_example_info"] = self.saved_input_example_info
        if self.mlflow_version is None and _MLFLOW_VERSION_KEY in res:
            res.pop(_MLFLOW_VERSION_KEY)
        if self.metadata is not None:
            res["metadata"] = self.metadata
        if self.resources is not None:
            res["resources"] = self.resources
        if self.model_size_bytes is not None:
            res["model_size_bytes"] = self.model_size_bytes
        if self.auth_policy is not None:
            res["auth_policy"] = self.auth_policy
        # Exclude null fields in case MLmodel file consumers such as Model Serving may not
        # handle them correctly.
        if self.artifact_path is None:
            res.pop("artifact_path", None)
        if self.run_id is None:
            res.pop("run_id", None)
        return res

    def to_yaml(self, stream=None) -> str:
        """Write the model as yaml string."""
        return yaml.safe_dump(self.to_dict(), stream=stream, default_flow_style=False)

    def __str__(self):
        return self.to_yaml()

    def to_json(self) -> str:
        """Write the model as json."""
        return json.dumps(self.to_dict())

    def save(self, path) -> None:
        """Write the model as a local YAML file."""
        with open(path, "w") as out:
            self.to_yaml(out)

    @classmethod
    def load(cls, path) -> "Model":
        """
        Load a model from its YAML representation.

        Args:
            path: A local filesystem path or URI referring to the MLmodel YAML file
                representation of the Model object or to the directory containing
                the MLmodel YAML file representation.

        Returns:
            An instance of Model.

        .. code-block:: python
            :caption: example

            from mlflow.models import Model

            # Load the Model object from a local MLmodel file
            model1 = Model.load("~/path/to/my/MLmodel")

            # Load the Model object from a remote model directory
            model2 = Model.load("s3://mybucket/path/to/my/model")
        """
        # Check if the path is a local directory and not remote
        sep = os.path.sep
        path = str(path).rstrip(sep)
        path_scheme = urlparse(path).scheme
        if (not path_scheme or path_scheme == "file") and not os.path.exists(path):
            raise MlflowException(
                f'Could not find an "{MLMODEL_FILE_NAME}" configuration file at "{path}"',
                RESOURCE_DOES_NOT_EXIST,
            )

        is_model_dir = path.rsplit(sep, maxsplit=1)[-1] != MLMODEL_FILE_NAME
        mlmodel_file_path = f"{path}/{MLMODEL_FILE_NAME}" if is_model_dir else path
        mlmodel_local_path = _download_artifact_from_uri(artifact_uri=mlmodel_file_path)
        with open(mlmodel_local_path) as f:
            model_dict = yaml.safe_load(f)
        env_var_path = (
            f"{path}/{ENV_VAR_FILE_NAME}"
            if is_model_dir
            else posixpath.join(posixpath.dirname(path), ENV_VAR_FILE_NAME)
        )

        try:
            env_var_path = _download_artifact_from_uri(env_var_path)
        except Exception:
            env_var_path = None
        env_vars = None
        if env_var_path is not None:
            # comments start with `#` such as ENV_VAR_FILE_HEADER
            lines = Path(env_var_path).read_text().splitlines()
            env_vars = [line for line in lines if line and not line.startswith("#")]
        model_dict["env_vars"] = env_vars
        return cls.from_dict(model_dict)

    @classmethod
    def from_dict(cls, model_dict) -> "Model":
        """Load a model from its YAML representation."""

        from mlflow.models.signature import ModelSignature

        model_dict = model_dict.copy()
        if "signature" in model_dict and isinstance(model_dict["signature"], dict):
            signature = ModelSignature.from_dict(model_dict["signature"])
            if "is_signature_from_type_hint" in model_dict:
                signature._is_signature_from_type_hint = model_dict.pop(
                    "is_signature_from_type_hint"
                )
            if "type_hint_from_example" in model_dict:
                signature._is_type_hint_from_example = model_dict.pop("type_hint_from_example")
            model_dict["signature"] = signature

        if "model_uuid" not in model_dict:
            model_dict["model_uuid"] = None

        if _MLFLOW_VERSION_KEY not in model_dict:
            model_dict[_MLFLOW_VERSION_KEY] = None
        return cls(**model_dict)

    @format_docstring(LOG_MODEL_PARAM_DOCS)
    @classmethod
    def log(
        cls,
        artifact_path,
        flavor,
        registered_model_name=None,
        await_registration_for=DEFAULT_AWAIT_MAX_SLEEP_SECONDS,
        metadata=None,
        run_id=None,
        resources=None,
        auth_policy=None,
        name: Optional[str] = None,
        model_type: Optional[str] = None,
        params: Optional[dict[str, Any]] = None,
        tags: Optional[dict[str, Any]] = None,
        step: int = 0,
        model_id: Optional[str] = None,
        **kwargs,
    ) -> ModelInfo:
        """
        Log model using supplied flavor module. If no run is active, this method will create a new
        active run.

        Args:
            artifact_path: Deprecated. Use `name` instead.
            flavor: Flavor module to save the model with. The module must have
                the ``save_model`` function that will persist the model as a valid
                MLflow model.
            registered_model_name: If given, create a model version under
                ``registered_model_name``, also creating a registered model if
                one with the given name does not exist.
            await_registration_for: Number of seconds to wait for the model version to finish
                being created and is in ``READY`` status. By default, the
                function waits for five minutes. Specify 0 or None to skip
                waiting.
            metadata: {{ metadata }}
            run_id: The run ID to associate with this model.
            resources: {{ resources }}
            auth_policy: {{ auth_policy }}
            name: The name of the model.
            model_type: {{ model_type }}
            params: {{ params }}
            tags: {{ tags }}
            step: {{ step }}
            model_id: {{ model_id }}
            kwargs: Extra args passed to the model flavor.

        Returns:
            A :py:class:`ModelInfo <mlflow.models.model.ModelInfo>` instance that contains the
            metadata of the logged model.
        """
        if name is not None and artifact_path is not None:
            raise MlflowException.invalid_parameter_value(
                "Both `artifact_path` (deprecated) and `name` parameters were specified. "
                "Please only specify `name`."
            )
        elif artifact_path is not None:
            _logger.warning("`artifact_path` is deprecated. Please use `name` instead.")

        name = name or artifact_path

        def log_model_metrics_for_step(client, model_id, run_id, step):
            metric_names = client.get_run(run_id).data.metrics.keys()
            metrics_for_step = []
            for metric_name in metric_names:
                history = client.get_metric_history(run_id, metric_name)
                metrics_for_step.extend(
                    [
                        Metric(
                            key=metric.key,
                            value=metric.value,
                            timestamp=metric.timestamp,
                            step=metric.step,
                            dataset_name=metric.dataset_name,
                            dataset_digest=metric.dataset_digest,
                            run_id=metric.run_id,
                            model_id=model_id,
                        )
                        for metric in history
                        if metric.step == step and metric.model_id is None
                    ]
                )
            client.log_batch(run_id=run_id, metrics=metrics_for_step)

        # Only one of Auth policy and resources should be defined

        if resources is not None and auth_policy is not None:
            raise ValueError("Only one of `resources`, and `auth_policy` can be specified.")

        registered_model = None
        with TempDir() as tmp:
            local_path = tmp.path("model")

            tracking_uri = _resolve_tracking_uri()
            client = mlflow.MlflowClient(tracking_uri)
            if not run_id:
                run_id = active_run.info.run_id if (active_run := mlflow.active_run()) else None
            if model_id is not None:
                model = client.get_logged_model(model_id)
            else:
                params = {
                    **(params or {}),
                    **(client.get_run(run_id).data.params if run_id else {}),
                }
                model = mlflow.create_logged_model(
                    # TODO: Update model name
                    name=name,
                    source_run_id=run_id,
                    model_type=model_type,
                    params={key: str(value) for key, value in params.items()},
                    tags={key: str(value) for key, value in tags.items()}
                    if tags is not None
                    else None,
                )

            if run_id is not None:
                client.log_outputs(
                    run_id=run_id, models=[LoggedModelOutput(model.model_id, step=step)]
                )
                log_model_metrics_for_step(
                    client=client, model_id=model.model_id, run_id=run_id, step=step
                )

            mlflow_model = cls(
                artifact_path=model.artifact_location,
                model_uuid=model.model_id,
                run_id=run_id,
                metadata=metadata,
                resources=resources,
                auth_policy=auth_policy,
                model_id=model.model_id,
            )
            flavor.save_model(path=local_path, mlflow_model=mlflow_model, **kwargs)
            # `save_model` calls `load_model` to infer the model requirements, which may result in
            # __pycache__ directories being created in the model directory.
            for pycache in Path(local_path).rglob("__pycache__"):
                shutil.rmtree(pycache, ignore_errors=True)

            if is_in_databricks_runtime():
                _copy_model_metadata_for_uc_sharing(local_path, flavor)

            serving_input = mlflow_model.get_serving_input(local_path)
            # We check signature presence here as some flavors have a default signature as a
            # fallback when not provided by user, which is set during flavor's save_model() call.
            if mlflow_model.signature is None:
                if serving_input is None:
                    _logger.warning(
                        _LOG_MODEL_MISSING_INPUT_EXAMPLE_WARNING, extra={"color": "red"}
                    )
                elif tracking_uri == "databricks" or get_uri_scheme(tracking_uri) == "databricks":
                    _logger.warning(_LOG_MODEL_MISSING_SIGNATURE_WARNING, extra={"color": "red"})

            env_vars = None
            # validate input example works for serving when logging the model
            if serving_input and kwargs.get("validate_serving_input", True):
                from mlflow.models import validate_serving_input
                from mlflow.utils.model_utils import RECORD_ENV_VAR_ALLOWLIST, env_var_tracker

                with env_var_tracker() as tracked_env_names:
                    try:
                        validate_serving_input(
                            model_uri=local_path,
                            serving_input=serving_input,
                        )
                    except Exception as e:
                        _logger.warning(
                            f"Failed to validate serving input example {serving_input}. "
                            "Alternatively, you can avoid passing input example and pass model "
                            "signature instead when logging the model. To ensure the input example "
                            "is valid prior to serving, please try calling "
                            "`mlflow.models.validate_serving_input` on the model uri and serving "
                            "input example. A serving input example can be generated from model "
                            "input example using "
                            "`mlflow.models.convert_input_example_to_serving_input` function.\n"
                            f"Got error: {e}",
                            exc_info=_logger.isEnabledFor(logging.DEBUG),
                        )
                    env_vars = (
                        sorted(
                            x
                            for x in tracked_env_names
                            if any(env_var in x for env_var in RECORD_ENV_VAR_ALLOWLIST)
                        )
                        or None
                    )
            if env_vars:
                env_var_path = Path(local_path, ENV_VAR_FILE_NAME)
                env_var_path.write_text(ENV_VAR_FILE_HEADER + "\n".join(env_vars) + "\n")
                if len(env_vars) <= 3:
                    env_var_info = "[" + ", ".join(env_vars) + "]"
                else:
                    env_var_info = "[" + ", ".join(env_vars[:3]) + ", ... " + "]"
                    f"(check file {ENV_VAR_FILE_NAME} in the model's artifact folder for full list"
                    " of environment variable names)"
                _logger.info(
                    "Found the following environment variables used during model inference: "
                    f"{env_var_info}. Please check if you need to set them when deploying the "
                    "model. To disable this message, set environment variable "
                    f"`{MLFLOW_RECORD_ENV_VARS_IN_MODEL_LOGGING.name}` to `false`."
                )
            mlflow_model.env_vars = env_vars
            client.log_model_artifacts(model.model_id, local_path)
            client.finalize_logged_model(model.model_id, status=LoggedModelStatus.READY)

            # if the model_config kwarg is passed in, then log the model config as an params
            if model_config := kwargs.get("model_config"):
                if isinstance(model_config, str):
                    try:
                        file_extension = os.path.splitext(model_config)[1].lower()
                        if file_extension == ".json":
                            with open(model_config) as f:
                                model_config = json.load(f)
                        elif file_extension in [".yaml", ".yml"]:
                            from mlflow.utils.model_utils import (
                                _validate_and_get_model_config_from_file,
                            )

                            model_config = _validate_and_get_model_config_from_file(model_config)
                        else:
                            _logger.warning(
                                "Unsupported file format for model config: %s. "
                                "Failed to load model config.",
                                model_config,
                            )
                    except Exception as e:
                        _logger.warning("Failed to load model config from %s: %s", model_config, e)

                try:
                    from mlflow.models.utils import _flatten_nested_params

                    # We are using the `/` separator to flatten the nested params
                    # since we are using the same separator to log nested metrics.
                    params_to_log = _flatten_nested_params(model_config, sep="/")
                except Exception as e:
                    _logger.warning("Failed to flatten nested params: %s", str(e))
                    params_to_log = model_config

                try:
                    mlflow.tracking.fluent.log_params(params_to_log or {}, run_id=run_id)
                except Exception as e:
                    _logger.warning("Failed to log model config as params: %s", str(e))

            if registered_model_name is not None:
                registered_model = mlflow.tracking._model_registry.fluent._register_model(
                    f"models:/{model.model_id}",
                    registered_model_name,
                    await_registration_for=await_registration_for,
                    local_model_path=local_path,
                )
            model_info = mlflow_model.get_model_info(model)
            if registered_model is not None:
                model_info.registered_model_version = registered_model.version

        # If the model signature is Mosaic AI Agent compatible, render a recipe for evaluation.
        from mlflow.models.display_utils import maybe_render_agent_eval_recipe

        maybe_render_agent_eval_recipe(model_info)

        return model_info


def _copy_model_metadata_for_uc_sharing(local_path: str, flavor) -> None:
    """
    Copy model metadata files to a sub-directory 'metadata',
    For Databricks Unity Catalog sharing use-cases.

    Args:
        local_path: Local path to the model directory.
        flavor: Flavor module to save the model with.
    """
    from mlflow.models.wheeled_model import _ORIGINAL_REQ_FILE_NAME, WheeledModel

    metadata_path = os.path.join(local_path, "metadata")
    if isinstance(flavor, WheeledModel):
        # wheeled model updates several metadata files in original model directory
        # copy these updated metadata files to the 'metadata' subdirectory
        os.makedirs(metadata_path, exist_ok=True)
        for file_name in METADATA_FILES + [
            _ORIGINAL_REQ_FILE_NAME,
        ]:
            src_file_path = os.path.join(local_path, file_name)
            if os.path.exists(src_file_path):
                dest_file_path = os.path.join(metadata_path, file_name)
                shutil.copyfile(src_file_path, dest_file_path)
    else:
        os.makedirs(metadata_path, exist_ok=True)
        for file_name in METADATA_FILES:
            src_file_path = os.path.join(local_path, file_name)
            if os.path.exists(src_file_path):
                dest_file_path = os.path.join(metadata_path, file_name)
                shutil.copyfile(src_file_path, dest_file_path)


def get_model_info(model_uri: str) -> ModelInfo:
    """
    Get metadata for the specified model, such as its input/output signature.

    Args:
        model_uri: The location, in URI format, of the MLflow model. For example:

            - ``/Users/me/path/to/local/model``
            - ``relative/path/to/local/model``
            - ``s3://my_bucket/path/to/model``
            - ``runs:/<mlflow_run_id>/run-relative/path/to/model``
            - ``models:/<model_name>/<model_version>``
            - ``models:/<model_name>/<stage>``
            - ``mlflow-artifacts:/path/to/model``

            For more information about supported URI schemes, see
            `Referencing Artifacts <https://www.mlflow.org/docs/latest/concepts.html#
            artifact-locations>`_.

    Returns:
        A :py:class:`ModelInfo <mlflow.models.model.ModelInfo>` instance that contains the
        metadata of the logged model.

    .. code-block:: python
        :caption: Example usage of get_model_info

        import mlflow.models
        import mlflow.sklearn
        from sklearn.ensemble import RandomForestRegressor

        with mlflow.start_run() as run:
            params = {"n_estimators": 3, "random_state": 42}
            X, y = [[0, 1]], [1]
            signature = mlflow.models.infer_signature(X, y)
            rfr = RandomForestRegressor(**params).fit(X, y)
            mlflow.log_params(params)
            mlflow.sklearn.log_model(rfr, artifact_path="sklearn-model", signature=signature)

        model_uri = f"runs:/{run.info.run_id}/sklearn-model"
        # Get model info with model_uri
        model_info = mlflow.models.get_model_info(model_uri)
        # Get model signature directly
        model_signature = model_info.signature
        assert model_signature == signature
    """
<<<<<<< HEAD
    from mlflow.pyfunc import _download_artifact_from_uri
    from mlflow.store.artifact.models_artifact_repo import ModelsArtifactRepository

    resolved_uri = model_uri
    if ModelsArtifactRepository._is_logged_model_uri(model_uri):
        resolved_uri = ModelsArtifactRepository.get_underlying_uri(model_uri)

    meta_file_uri = resolved_uri.rstrip("/") + "/" + MLMODEL_FILE_NAME
    meta_local_path = _download_artifact_from_uri(artifact_uri=meta_file_uri)
    model_meta = Model.load(meta_local_path)
    return ModelInfo(
        artifact_path=model_meta.artifact_path,
        flavors=model_meta.flavors,
        model_uri=model_uri,
        model_uuid=model_meta.model_uuid,
        run_id=model_meta.run_id,
        saved_input_example_info=model_meta.saved_input_example_info,
        signature_dict=model_meta.signature.to_dict() if model_meta.signature else None,
        signature=model_meta.signature,
        utc_time_created=model_meta.utc_time_created,
        mlflow_version=model_meta.mlflow_version,
        metadata=model_meta.metadata,
    )
=======
    return Model.load(model_uri).get_model_info()
>>>>>>> 245f272f


class Files(NamedTuple):
    requirements: Path
    conda: Path


def get_model_requirements_files(resolved_uri: str) -> Files:
    requirements_txt_file = _download_artifact_from_uri(
        artifact_uri=append_to_uri_path(resolved_uri, _REQUIREMENTS_FILE_NAME)
    )
    conda_yaml_file = _download_artifact_from_uri(
        artifact_uri=append_to_uri_path(resolved_uri, _CONDA_ENV_FILE_NAME)
    )

    return Files(
        Path(requirements_txt_file),
        Path(conda_yaml_file),
    )


def update_model_requirements(
    model_uri: str,
    operation: Literal["add", "remove"],
    requirement_list: list[str],
) -> None:
    """
    Add or remove requirements from a model's conda.yaml and requirements.txt files.

    The process involves downloading these two files from the model artifacts
    (if they're non-local), updating them with the specified requirements,
    and then overwriting the existing files. Should the artifact repository
    associated with the model artifacts disallow overwriting, this function will
    fail.

    Note that model registry URIs (i.e. URIs in the form ``models:/``) are not
    supported, as artifacts in the model registry are intended to be read-only.

    If adding requirements, the function will overwrite any existing requirements
    that overlap, or else append the new requirements to the existing list.

    If removing requirements, the function will ignore any version specifiers,
    and remove all the specified package names. Any requirements that are not
    found in the existing files will be ignored.

    Args:
        model_uri: The location, in URI format, of the MLflow model. For example:

            - ``/Users/me/path/to/local/model``
            - ``relative/path/to/local/model``
            - ``s3://my_bucket/path/to/model``
            - ``runs:/<mlflow_run_id>/run-relative/path/to/model``
            - ``mlflow-artifacts:/path/to/model``

            For more information about supported URI schemes, see
            `Referencing Artifacts <https://www.mlflow.org/docs/latest/concepts.html#
            artifact-locations>`_.

        operation: The operation to perform. Must be one of "add" or "remove".

        requirement_list: A list of requirements to add or remove from the model.
            For example: ["numpy==1.20.3", "pandas>=1.3.3"]
    """
    resolved_uri = model_uri
    if ModelsArtifactRepository.is_models_uri(model_uri):
        if not ModelsArtifactRepository._is_logged_model_uri(model_uri):
            raise MlflowException(
                f'Failed to set requirements on "{model_uri}". '
                + "Model URIs with the `models:/` scheme are not supported.",
                INVALID_PARAMETER_VALUE,
            )
        resolved_uri = ModelsArtifactRepository.get_underlying_uri(model_uri)
    elif RunsArtifactRepository.is_runs_uri(model_uri):
        resolved_uri = RunsArtifactRepository.get_underlying_uri(model_uri)

    _logger.info(f"Retrieving model requirements files from {resolved_uri}...")
    local_paths = get_model_requirements_files(resolved_uri)
    conda_yaml_path = local_paths.conda
    requirements_txt_path = local_paths.requirements

    old_conda_reqs = _get_requirements_from_file(conda_yaml_path)
    old_requirements_reqs = _get_requirements_from_file(requirements_txt_path)

    requirements = []
    invalid_requirements = {}
    for s in requirement_list:
        try:
            requirements.append(Requirement(s.strip().lower()))
        except InvalidRequirement as e:
            invalid_requirements[s] = e
    if invalid_requirements:
        raise MlflowException.invalid_parameter_value(
            f"Found invalid requirements: {invalid_requirements}"
        )
    if operation == "add":
        updated_conda_reqs = _add_or_overwrite_requirements(requirements, old_conda_reqs)
        updated_requirements_reqs = _add_or_overwrite_requirements(
            requirements, old_requirements_reqs
        )
    else:
        updated_conda_reqs = _remove_requirements(requirements, old_conda_reqs)
        updated_requirements_reqs = _remove_requirements(requirements, old_requirements_reqs)

    _write_requirements_to_file(conda_yaml_path, updated_conda_reqs)
    _write_requirements_to_file(requirements_txt_path, updated_requirements_reqs)

    # just print conda reqs here to avoid log spam
    # it should be the same as requirements.txt anyway
    _logger.info(
        "Done updating requirements!\n\n"
        f"Old requirements:\n{pformat([str(req) for req in old_conda_reqs])}\n\n"
        f"Updated requirements:\n{pformat(updated_conda_reqs)}\n"
    )

    _logger.info(f"Uploading updated requirements files to {resolved_uri}...")
    _upload_artifact_to_uri(conda_yaml_path, resolved_uri)
    _upload_artifact_to_uri(requirements_txt_path, resolved_uri)


__mlflow_model__ = None


def _validate_langchain_model(model):
    from langchain_core.runnables.base import Runnable

    from mlflow.models.utils import _validate_and_get_model_code_path

    if isinstance(model, str):
        return _validate_and_get_model_code_path(model, None)

    if not isinstance(model, Runnable):
        raise MlflowException.invalid_parameter_value(
            "Model must be a Langchain Runnable type or path to a Langchain model, "
            f"got {type(model)}"
        )

    return model


def _validate_llama_index_model(model):
    from mlflow.llama_index import _validate_and_prepare_llama_index_model_or_path

    return _validate_and_prepare_llama_index_model_or_path(model, None)


@experimental
def set_model(model) -> None:
    """
    When logging model as code, this function can be used to set the model object
    to be logged.

    Args:
        model: The model object to be logged. Supported model types are:

                - A Python function or callable object.
                - A Langchain model or path to a Langchain model.
                - A Llama Index model or path to a Llama Index model.
    """
    from mlflow.pyfunc import PythonModel

    if isinstance(model, str):
        raise mlflow.MlflowException(SET_MODEL_ERROR)

    if isinstance(model, PythonModel) or callable(model):
        globals()["__mlflow_model__"] = model
        return

    for validate_function in [_validate_langchain_model, _validate_llama_index_model]:
        try:
            globals()["__mlflow_model__"] = validate_function(model)
            return
        except Exception:
            pass

    raise mlflow.MlflowException(SET_MODEL_ERROR)<|MERGE_RESOLUTION|>--- conflicted
+++ resolved
@@ -15,11 +15,7 @@
 from packaging.requirements import InvalidRequirement, Requirement
 
 import mlflow
-<<<<<<< HEAD
-from mlflow.artifacts import download_artifacts
 from mlflow.entities import LoggedModel, LoggedModelOutput, LoggedModelStatus, Metric
-=======
->>>>>>> 245f272f
 from mlflow.environment_variables import MLFLOW_RECORD_ENV_VARS_IN_MODEL_LOGGING
 from mlflow.exceptions import MlflowException
 from mlflow.models.auth_policy import AuthPolicy
@@ -781,6 +777,7 @@
             # Load the Model object from a remote model directory
             model2 = Model.load("s3://mybucket/path/to/my/model")
         """
+
         # Check if the path is a local directory and not remote
         sep = os.path.sep
         path = str(path).rstrip(sep)
@@ -790,6 +787,9 @@
                 f'Could not find an "{MLMODEL_FILE_NAME}" configuration file at "{path}"',
                 RESOURCE_DOES_NOT_EXIST,
             )
+
+        if ModelsArtifactRepository._is_logged_model_uri(path):
+            path = ModelsArtifactRepository.get_underlying_uri(path)
 
         is_model_dir = path.rsplit(sep, maxsplit=1)[-1] != MLMODEL_FILE_NAME
         mlmodel_file_path = f"{path}/{MLMODEL_FILE_NAME}" if is_model_dir else path
@@ -1177,33 +1177,7 @@
         model_signature = model_info.signature
         assert model_signature == signature
     """
-<<<<<<< HEAD
-    from mlflow.pyfunc import _download_artifact_from_uri
-    from mlflow.store.artifact.models_artifact_repo import ModelsArtifactRepository
-
-    resolved_uri = model_uri
-    if ModelsArtifactRepository._is_logged_model_uri(model_uri):
-        resolved_uri = ModelsArtifactRepository.get_underlying_uri(model_uri)
-
-    meta_file_uri = resolved_uri.rstrip("/") + "/" + MLMODEL_FILE_NAME
-    meta_local_path = _download_artifact_from_uri(artifact_uri=meta_file_uri)
-    model_meta = Model.load(meta_local_path)
-    return ModelInfo(
-        artifact_path=model_meta.artifact_path,
-        flavors=model_meta.flavors,
-        model_uri=model_uri,
-        model_uuid=model_meta.model_uuid,
-        run_id=model_meta.run_id,
-        saved_input_example_info=model_meta.saved_input_example_info,
-        signature_dict=model_meta.signature.to_dict() if model_meta.signature else None,
-        signature=model_meta.signature,
-        utc_time_created=model_meta.utc_time_created,
-        mlflow_version=model_meta.mlflow_version,
-        metadata=model_meta.metadata,
-    )
-=======
     return Model.load(model_uri).get_model_info()
->>>>>>> 245f272f
 
 
 class Files(NamedTuple):
