--- conflicted
+++ resolved
@@ -554,7 +554,6 @@
     };
   }
 
-<<<<<<< HEAD
   rpc createLoggedModel(CreateLoggedModel) returns (CreateLoggedModel.Response) {
     option (rpc) = {
       endpoints: [{
@@ -639,7 +638,9 @@
       }],
       visibility: PUBLIC_UNDOCUMENTED,
       rpc_doc_title: "List Artifacts for Logged Models",
-=======
+    };
+  }
+
   // Create an assessment associated with a trace.
   rpc createAssessment(CreateAssessment) returns (Assessment) {
     option (rpc) = {
@@ -656,7 +657,6 @@
       ],
       visibility: PUBLIC_UNDOCUMENTED,
       rpc_doc_title: "Create an assessment of a trace or a span within the trace",
->>>>>>> bb9e6f43
     };
   }
 }
