--- conflicted
+++ resolved
@@ -621,20 +621,14 @@
 #: By adjusting this variable, users can enhance the concurrency of HTTP requests made by MLflow.
 MLFLOW_HTTP_POOL_MAXSIZE = _EnvironmentVariable("MLFLOW_HTTP_POOL_MAXSIZE", int, 10)
 
-<<<<<<< HEAD
-=======
 #: Enable Unity Catalog integration for mlflow deployments server.
 #: (default: ``False``)
 MLFLOW_ENABLE_UC_FUNCTIONS = _BooleanEnvironmentVariable("MLFLOW_ENABLE_UC_FUNCTIONS", False)
 
->>>>>>> d0653040
 #: Specifies the length of time in seconds for the asynchronous logging thread to wait before
 #: logging a batch.
 MLFLOW_ASYNC_LOGGING_BUFFERING_SECONDS = _EnvironmentVariable(
     "MLFLOW_ASYNC_LOGGING_BUFFERING_SECONDS", int, None
-<<<<<<< HEAD
-)
-=======
 )
 
 #: Whether to enable Databricks SDK. If true, MLflow uses databricks-sdk to send HTTP requests
@@ -642,5 +636,4 @@
 #: to Databricks endpoint. Note that if you want to use OAuth authentication, you have to
 #: set this environment variable to true.
 #: (default: ``True``)
-MLFLOW_ENABLE_DB_SDK = _BooleanEnvironmentVariable("MLFLOW_ENABLE_DB_SDK", True)
->>>>>>> d0653040
+MLFLOW_ENABLE_DB_SDK = _BooleanEnvironmentVariable("MLFLOW_ENABLE_DB_SDK", True)