--- conflicted
+++ resolved
@@ -253,13 +253,9 @@
     `record_metrics()` or `flush()`.
     """
 
-<<<<<<< HEAD
-    def __init__(self, run_id=None, tracking_uri=None):
+    def __init__(self, run_id=None, tracking_uri=None, model_id=None):
         from mlflow.tracking.client import MlflowClient
 
-=======
-    def __init__(self, run_id=None, tracking_uri=None, model_id=None):
->>>>>>> b7e35887
         self.run_id = run_id
         self.model_id = model_id
         self.client = MlflowClient(tracking_uri)
