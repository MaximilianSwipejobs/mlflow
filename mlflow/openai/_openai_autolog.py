import functools
import json
import logging
from typing import Any, AsyncIterator, Iterator

from packaging.version import Version

import mlflow
from mlflow.entities import SpanType
from mlflow.entities.span import LiveSpan
from mlflow.entities.span_event import SpanEvent
from mlflow.entities.span_status import SpanStatusCode
from mlflow.ml_package_versions import _ML_PACKAGE_VERSIONS
from mlflow.openai.utils.chat_schema import set_span_chat_attributes
from mlflow.tracing.constant import (
    STREAM_CHUNK_EVENT_NAME_FORMAT,
    STREAM_CHUNK_EVENT_VALUE_KEY,
    TraceMetadataKey,
)
from mlflow.tracing.fluent import start_span_no_context
from mlflow.tracing.trace_manager import InMemoryTraceManager
from mlflow.tracing.utils import TraceJSONEncoder
from mlflow.utils.autologging_utils.config import AutoLoggingConfig

MIN_REQ_VERSION = Version(_ML_PACKAGE_VERSIONS["openai"]["autologging"]["minimum"])
MAX_REQ_VERSION = Version(_ML_PACKAGE_VERSIONS["openai"]["autologging"]["maximum"])

_logger = logging.getLogger(__name__)


def _get_span_type(task: type) -> str:
    from openai.resources.chat.completions import AsyncCompletions as AsyncChatCompletions
    from openai.resources.chat.completions import Completions as ChatCompletions
    from openai.resources.completions import AsyncCompletions, Completions
    from openai.resources.embeddings import AsyncEmbeddings, Embeddings

    span_type_mapping = {
        ChatCompletions: SpanType.CHAT_MODEL,
        AsyncChatCompletions: SpanType.CHAT_MODEL,
        Completions: SpanType.LLM,
        AsyncCompletions: SpanType.LLM,
        Embeddings: SpanType.EMBEDDING,
        AsyncEmbeddings: SpanType.EMBEDDING,
    }

    try:
        # Only available in openai>=1.40.0
        from openai.resources.beta.chat.completions import (
            AsyncCompletions as BetaAsyncChatCompletions,
        )
        from openai.resources.beta.chat.completions import Completions as BetaChatCompletions

        span_type_mapping[BetaChatCompletions] = SpanType.CHAT_MODEL
        span_type_mapping[BetaAsyncChatCompletions] = SpanType.CHAT_MODEL
    except ImportError:
        pass

    try:
        # Responses API only available in openai>=1.66.0
        from openai.resources.responses import AsyncResponses, Responses

        span_type_mapping[Responses] = SpanType.CHAT_MODEL
        span_type_mapping[AsyncResponses] = SpanType.CHAT_MODEL
    except ImportError:
        pass

    return span_type_mapping.get(task, SpanType.UNKNOWN)


def _try_parse_raw_response(response: Any) -> Any:
    """
    As documented at https://github.com/openai/openai-python/tree/52357cff50bee57ef442e94d78a0de38b4173fc2?tab=readme-ov-file#accessing-raw-response-data-eg-headers,
    a `LegacyAPIResponse` (https://github.com/openai/openai-python/blob/52357cff50bee57ef442e94d78a0de38b4173fc2/src/openai/_legacy_response.py#L45)
    object is returned when the `create` method is invoked with `with_raw_response`.
    """
    try:
        from openai._legacy_response import LegacyAPIResponse
    except ImportError:
        _logger.debug("Failed to import `LegacyAPIResponse` from `openai._legacy_response`")
        return response
    if isinstance(response, LegacyAPIResponse):
        try:
            # `parse` returns either a `pydantic.BaseModel` or a `openai.Stream` object
            # depending on whether the request has a `stream` parameter set to `True`.
            return response.parse()
        except Exception as e:
            _logger.debug(f"Failed to parse {response} (type: {response.__class__}): {e}")

    return response


def patched_call(original, self, *args, **kwargs):
    config = AutoLoggingConfig.init(flavor_name=mlflow.openai.FLAVOR_NAME)
    active_run = mlflow.active_run()
    run_id = active_run.info.run_id if active_run else None

    if config.log_traces:
        span = _start_span(self, kwargs, run_id)

    # Execute the original function
    try:
        raw_result = original(self, *args, **kwargs)
    except Exception as e:
        if config.log_traces:
            _end_span_on_exception(span, e)
        raise

    if config.log_traces:
        _end_span_on_success(span, kwargs, raw_result)

    return raw_result


async def async_patched_call(original, self, *args, **kwargs):
    config = AutoLoggingConfig.init(flavor_name=mlflow.openai.FLAVOR_NAME)
    active_run = mlflow.active_run()
    run_id = active_run.info.run_id if active_run else None

    if config.log_traces:
        span = _start_span(self, kwargs, run_id)

    # Execute the original function
    try:
        raw_result = await original(self, *args, **kwargs)
    except Exception as e:
        if config.log_traces:
            _end_span_on_exception(span, e)
        raise

    if config.log_traces:
        _end_span_on_success(span, kwargs, raw_result)

    return raw_result


def _start_span(
    instance: Any,
    inputs: dict[str, Any],
    run_id: str,
):
    # Record input parameters to attributes
    attributes = {k: v for k, v in inputs.items() if k not in ("messages", "input")}

    # If there is an active span, create a child span under it, otherwise create a new trace
    span = start_span_no_context(
        name=instance.__class__.__name__,
        span_type=_get_span_type(instance.__class__),
        inputs=inputs,
        attributes=attributes,
    )

    # Associate run ID to the trace manually, because if a new run is created by
    # autologging, it is not set as the active run thus not automatically
    # associated with the trace.
    if run_id is not None:
        tm = InMemoryTraceManager().get_instance()
        tm.set_request_metadata(span.trace_id, TraceMetadataKey.SOURCE_RUN, run_id)

    return span


def _end_span_on_success(span: LiveSpan, inputs: dict[str, Any], raw_result: Any):
    from openai import AsyncStream, Stream

    result = _try_parse_raw_response(raw_result)

    if isinstance(result, Stream):
        # If the output is a stream, we add a hook to store the intermediate chunks
        # and then log the outputs as a single artifact when the stream ends
        def _stream_output_logging_hook(stream: Iterator) -> Iterator:
            output = []
            for i, chunk in enumerate(stream):
                output.append(_process_chunk(span, i, chunk))
                yield chunk
            output = chunk.response if _is_responses_final_event(chunk) else "".join(output)
            _end_span_on_success(span, inputs, output)

        result._iterator = _stream_output_logging_hook(result._iterator)
    elif isinstance(result, AsyncStream):

        async def _stream_output_logging_hook(stream: AsyncIterator) -> AsyncIterator:
            output = []
            async for chunk in stream:
                output.append(_process_chunk(span, len(output), chunk))
                yield chunk
            output = chunk.response if _is_responses_final_event(chunk) else "".join(output)
            _end_span_on_success(span, inputs, output)

        result._iterator = _stream_output_logging_hook(result._iterator)
    else:
        try:
            set_span_chat_attributes(span, inputs, result)
            span.end(outputs=result)
        except Exception as e:
            _logger.warning(f"Encountered unexpected error when ending trace: {e}", exc_info=True)


def _is_responses_final_event(chunk: Any) -> bool:
    try:
        from openai.types.responses import ResponseCompletedEvent

        return isinstance(chunk, ResponseCompletedEvent)
    except ImportError:
        return False


def _end_span_on_exception(span: LiveSpan, e: Exception):
    try:
        span.add_event(SpanEvent.from_exception(e))
<<<<<<< HEAD
        span.end(status=SpanStatusCode.ERROR)
=======
        mlflow_client.end_span(span.trace_id, span.span_id, status=SpanStatusCode.ERROR)
>>>>>>> b7e35887
    except Exception as inner_e:
        _logger.warning(f"Encountered unexpected error when ending trace: {inner_e}")


def _process_chunk(span: LiveSpan, index: int, chunk: Any) -> str:
    """Parse the chunk and log it as a span event in the trace."""
    from openai.types.chat.chat_completion_chunk import ChatCompletionChunk
    from openai.types.completion import Completion

    # `chunk.choices` can be empty: https://github.com/mlflow/mlflow/issues/13361
    if isinstance(chunk, Completion) and chunk.choices:
        parsed = chunk.choices[0].text or ""
    elif isinstance(chunk, ChatCompletionChunk) and chunk.choices:
        choice = chunk.choices[0]
        parsed = (choice.delta and choice.delta.content) or ""
    else:
        parsed = ""

    span.add_event(
        SpanEvent(
            name=STREAM_CHUNK_EVENT_NAME_FORMAT.format(index=index),
            # OpenTelemetry SpanEvent only support str-str key-value pairs for attributes
            attributes={STREAM_CHUNK_EVENT_VALUE_KEY: json.dumps(chunk, cls=TraceJSONEncoder)},
        )
    )
    return parsed


def patched_agent_get_chat_completion(original, self, *args, **kwargs):
    """
    Patch the `get_chat_completion` method of the ChatCompletion object.
    OpenAI autolog already handles the raw completion request, but tracing
    the swarm's method is useful to track other parameters like agent name.
    """
    agent = kwargs.get("agent") or args[0]

    # Patch agent's functions to generate traces. Function calls only happen
    # after the first completion is generated because of the design of
    # function calling. Therefore, we can safely patch the tool functions here
    # within get_chat_completion() hook.
    # We cannot patch functions during the agent's initialization because the
    # agent's functions can be modified after the agent is created.
    def function_wrapper(fn):
        if "context_variables" in fn.__code__.co_varnames:

            def wrapper(*args, **kwargs):
                # NB: Swarm uses `func.__code__.co_varnames` to inspect if the provided
                # tool function includes 'context_variables' parameter in the signature
                # and ingest the global context variables if so. Wrapping the function
                # with mlflow.trace() will break this.
                # The co_varnames is determined based on the local variables of the
                # function, so we workaround this by declaring it here as a local variable.
                context_variables = kwargs.get("context_variables", {})  # noqa: F841
                return mlflow.trace(
                    fn,
                    name=f"{agent.name}.{fn.__name__}",
                    span_type=SpanType.TOOL,
                )(*args, **kwargs)
        else:

            def wrapper(*args, **kwargs):
                return mlflow.trace(
                    fn,
                    name=f"{agent.name}.{fn.__name__}",
                    span_type=SpanType.TOOL,
                )(*args, **kwargs)

        wrapped = functools.wraps(fn)(wrapper)
        wrapped._is_mlflow_traced = True  # Marker to avoid double tracing
        return wrapped

    agent.functions = [
        function_wrapper(fn) if not hasattr(fn, "_is_mlflow_traced") else fn
        for fn in agent.functions
    ]

    traced_fn = mlflow.trace(
        original, name=f"{agent.name}.get_chat_completion", span_type=SpanType.CHAIN
    )
    return traced_fn(self, *args, **kwargs)


def patched_swarm_run(original, self, *args, **kwargs):
    """
    Patched version of `run` method of the Swarm object.
    """
    traced_fn = mlflow.trace(original, span_type=SpanType.AGENT)
    return traced_fn(self, *args, **kwargs)<|MERGE_RESOLUTION|>--- conflicted
+++ resolved
@@ -207,11 +207,7 @@
 def _end_span_on_exception(span: LiveSpan, e: Exception):
     try:
         span.add_event(SpanEvent.from_exception(e))
-<<<<<<< HEAD
         span.end(status=SpanStatusCode.ERROR)
-=======
-        mlflow_client.end_span(span.trace_id, span.span_id, status=SpanStatusCode.ERROR)
->>>>>>> b7e35887
     except Exception as inner_e:
         _logger.warning(f"Encountered unexpected error when ending trace: {inner_e}")
 
